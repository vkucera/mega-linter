--- conflicted
+++ resolved
@@ -8,18 +8,11 @@
 
 - Linter versions upgrades
   - [flake8](https://flake8.pycqa.org) from 3.8.4 to **3.9.0** on 2021-03-15
-<<<<<<< HEAD
-  - [ktlint](https://ktlint.github.io) from 0.40.0 to **0.41.0** on 2021-03-20
-  - [phpstan](https://phpstan.org/) from 0.12.81 to **0.12.82** on 2021-03-20
-  - [sfdx-scanner](https://forcedotcom.github.io/sfdx-scanner/) from 2.6.0 to **2.7.0** on 2021-03-20
-  - [swiftlint](https://github.com/realm/SwiftLint) from 0.43.0 to **0.43.1** on 2021-03-20
-=======
   - [ktlint](https://ktlint.github.io) from 0.40.0 to **0.41.0** on 2021-03-21
   - [phpstan](https://phpstan.org/) from 0.12.81 to **0.12.82** on 2021-03-21
   - [sfdx-scanner](https://forcedotcom.github.io/sfdx-scanner/) from 2.6.0 to **2.7.0** on 2021-03-21
   - [sql-lint](https://github.com/joereynolds/sql-lint) from 0.0.15 to **0.0.16** on 2021-03-21
   - [swiftlint](https://github.com/realm/SwiftLint) from 0.43.0 to **0.43.1** on 2021-03-21
->>>>>>> 40350f03
 <!-- linter-versions-end -->
 
 ## [4.30.0] 2021-03-14
