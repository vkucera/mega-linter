# Changelog

All notable changes to this project will be documented in this file.

The format is based on [Keep a Changelog](https://keepachangelog.com/en/1.0.0/), and this project adheres to [Semantic Versioning](https://semver.org/spec/v2.0.0.html).

## [Unreleased] (beta, main branch content)

Note: Can be used with `megalinter/megalinter@beta` in your GitHub Action mega-linter.yml file, or with `megalinter/megalinter:beta` docker image

- Core
  - Switch from JDK 8 to JDK 11
  - Use latest version of npm

- Flavors
  - Add shell linters to ci_light flavor ([#1298](https://github.com/megalinter/megalinter/issues/1298))

- Fixes
  - Generate JSON Schema HTML Documentation when building documentation ([#1287](https://github.com/megalinter/megalinter/issues/1287))
  - rubocop: remove `--force-exclusion` from auto-added parameters ([#302](https://github.com/megalinter/megalinter/issues/302))
  - terrascan: call `terrascan init` as a pre-command

- Linter versions upgrades
  - [cpplint](https://github.com/cpplint/cpplint) from 1.5.5 to **1.6.0** on 2022-02-20
  - [clj-kondo](https://github.com/borkdude/clj-kondo) from 2022.01.15 to **2022.02.09** on 2022-02-21
  - [cfn-lint](https://github.com/martysweet/cfn-lint) from 0.58.0 to **0.58.1** on 2022-02-21
  - [tsqllint](https://github.com/tsqllint/tsqllint) from 1.14.3.0 to **1.14.5.0** on 2022-02-21
  - [checkov](https://www.checkov.io/) from 2.0.873 to **2.0.885** on 2022-02-21
  - [actionlint](https://rhysd.github.io/actionlint/) from 1.6.8 to **1.6.9** on 2022-02-25
  - [stylelint](https://stylelint.io) from 14.5.1 to **14.5.3** on 2022-02-25
  - [rst-lint](https://github.com/twolfson/restructuredtext-lint) from 1.3.2 to **1.4.0** on 2022-02-25
  - [clippy](https://github.com/rust-lang/rust-clippy) from 0.1.58 to **0.1.59** on 2022-02-25
  - [sfdx-scanner-apex](https://forcedotcom.github.io/sfdx-scanner/) from 2.12.0 to **2.13.0** on 2022-02-25
  - [sfdx-scanner-aura](https://forcedotcom.github.io/sfdx-scanner/) from 2.12.0 to **2.13.0** on 2022-02-25
  - [sfdx-scanner-lwc](https://forcedotcom.github.io/sfdx-scanner/) from 2.12.0 to **2.13.0** on 2022-02-25
  - [snakemake](https://snakemake.readthedocs.io/en/stable/) from 6.15.5 to **7.0.0** on 2022-02-25
  - [swiftlint](https://github.com/realm/SwiftLint) from 0.46.2 to **0.46.3** on 2022-02-25
  - [checkov](https://www.checkov.io/) from 2.0.885 to **2.0.901** on 2022-02-25
  - [terrascan](https://www.accurics.com/products/terrascan/) from 1.13.1 to **1.13.2** on 2022-02-25
  - [checkov](https://www.checkov.io/) from 2.0.901 to **2.0.902** on 2022-02-25
  - [terragrunt](https://terragrunt.gruntwork.io) from 0.36.1 to **0.36.2** on 2022-02-25
  - [cfn-lint](https://github.com/martysweet/cfn-lint) from 0.58.1 to **0.58.2** on 2022-02-27
  - [eslint](https://eslint.org) from 8.9.0 to **8.10.0** on 2022-02-27
  - [protolint](https://github.com/yoheimuta/protolint) from 0.37.0 to **0.37.1** on 2022-02-27
  - [snakemake](https://snakemake.readthedocs.io/en/stable/) from 7.0.0 to **7.0.1** on 2022-02-27
  - [checkov](https://www.checkov.io/) from 2.0.902 to **2.0.903** on 2022-02-27
  - [bandit](https://bandit.readthedocs.io/en/latest/) from 1.7.2 to **1.7.3** on 2022-02-28
  - [checkov](https://www.checkov.io/) from 2.0.903 to **2.0.906** on 2022-02-28
  - [checkstyle](https://checkstyle.sourceforge.io) from 9.3 to **10.0** on 2022-03-03
  - [phpstan](https://phpstan.org/) from 1.4.6 to **1.4.7** on 2022-03-03
  - [snakemake](https://snakemake.readthedocs.io/en/stable/) from 7.0.1 to **7.0.3** on 2022-03-03
  - [checkov](https://www.checkov.io/) from 2.0.906 to **2.0.914** on 2022-03-03
  - [kics](https://www.kics.io) from 1.5.2 to **1.5.3** on 2022-03-03
  - [snakemake](https://snakemake.readthedocs.io/en/stable/) from 7.0.3 to **7.0.4** on 2022-03-04
  - [checkov](https://www.checkov.io/) from 2.0.914 to **2.0.917** on 2022-03-04
  - [terraform-fmt](https://www.terraform.io/docs/cli/commands/fmt.html) from 1.1.6 to **1.1.7** on 2022-03-04
  - [terragrunt](https://terragrunt.gruntwork.io) from 0.36.2 to **0.36.3** on 2022-03-04
  - [snakefmt](https://github.com/snakemake/snakefmt) from 0.4.4 to **0.6.0** on 2022-03-04
  - [phpstan](https://phpstan.org/) from 1.4.7 to **1.4.8** on 2022-03-06
  - [bandit](https://bandit.readthedocs.io/en/latest/) from 1.7.3 to **1.7.4** on 2022-03-06
  - [snakemake](https://snakemake.readthedocs.io/en/stable/) from 7.0.4 to **7.1.0** on 2022-03-06
  - [checkov](https://www.checkov.io/) from 2.0.917 to **2.0.918** on 2022-03-06
  - [snakemake](https://snakemake.readthedocs.io/en/stable/) from 7.1.0 to **7.1.1** on 2022-03-08
  - [sqlfluff](https://www.sqlfluff.com/) from 0.10.1 to **0.11.0** on 2022-03-08
  - [swiftlint](https://github.com/realm/SwiftLint) from 0.46.3 to **0.46.4** on 2022-03-08
  - [checkov](https://www.checkov.io/) from 2.0.918 to **2.0.923** on 2022-03-08
  - [checkov](https://www.checkov.io/) from 2.0.923 to **2.0.924** on 2022-03-08
  - [cfn-lint](https://github.com/martysweet/cfn-lint) from 0.58.2 to **0.58.3** on 2022-03-09
  - [swiftlint](https://github.com/realm/SwiftLint) from 0.46.4 to **0.46.5** on 2022-03-09
  - [checkov](https://www.checkov.io/) from 2.0.924 to **2.0.927** on 2022-03-09
  - [rubocop](https://rubocop.org/) from 1.25.1 to **1.26.0** on 2022-03-10
  - [checkov](https://www.checkov.io/) from 2.0.927 to **2.0.931** on 2022-03-10
  - [phpstan](https://phpstan.org/) from 1.4.8 to **1.4.9** on 2022-03-11
  - [checkov](https://www.checkov.io/) from 2.0.931 to **2.0.935** on 2022-03-11
  - [actionlint](https://rhysd.github.io/actionlint/) from 1.6.9 to **1.6.10** on 2022-03-12
  - [eslint](https://eslint.org) from 8.10.0 to **8.11.0** on 2022-03-12
  - [mypy](https://mypy.readthedocs.io/en/stable/) from 0.931 to **0.940** on 2022-03-12
  - [checkov](https://www.checkov.io/) from 2.0.935 to **2.0.938** on 2022-03-12
  - [xmllint](http://xmlsoft.org/xmllint.html) from 20912 to **20913** on 2022-03-12
  - [cspell](https://github.com/streetsidesoftware/cspell/tree/master/packages/cspell) from 5.18.5 to **5.19.0** on 2022-03-13
<<<<<<< HEAD
  - [snakemake](https://snakemake.readthedocs.io/en/stable/) from 7.1.1 to **7.2.0** on 2022-03-13
  - [checkov](https://www.checkov.io/) from 2.0.938 to **2.0.939** on 2022-03-13
=======
>>>>>>> b109f6a7
<!-- linter-versions-end -->

- New linter `kubeconform` to validate Kubernetes manifests with updated schemas

## [v5.8.0] - 2022-02-18

- Linters
  - Improve ansible-lint performances by linting all project in one call, and count number of errors
  - Use project cli_lint_mode to improve performances
    - terrascan

- Fixes
  - Manage to use local certificate with Gitlab comments reporter using GITLAB_SSL_CERTIFICATE_PATH ([#1239](https://github.com/megalinter/megalinter/issues/1239))
  - Fix GITLAB_ACCESS_TOKEN_MEGALINTER suggestion when trying to push comments to gitlab merge request
  - Gitlab Comments Reporter: allow to use certificates with variable GITLAB_CUSTOM_CERTIFICATE (or GITLAB_CERTIFICATE_PATH only if [PRE_COMMANDS](https://megalinter.github.io/configuration/#pre-commands) are used) ([#1239](https://github.com/megalinter/megalinter/issues/1239))

- Core
  - Allow to check prop existence in active_only_if_file_found and apply to eslint descriptors ([#1205](https://github.com/megalinter/megalinter/issues/1205))

- Doc
  - Update images with screen records gifs
  - Add publish artifact task in azure pipelines doc

- Linter versions upgrades
  - [ansible-lint](https://ansible-lint.readthedocs.io/en/latest/) from 5.3.2 to **5.4.0** on 2022-02-13
  - [checkov](https://www.checkov.io/) from 2.0.782 to **2.0.783** on 2022-02-03
  - [checkov](https://www.checkov.io/) from 2.0.783 to **2.0.786** on 2022-02-03
  - [checkov](https://www.checkov.io/) from 2.0.786 to **2.0.791** on 2022-02-05
  - [checkov](https://www.checkov.io/) from 2.0.791 to **2.0.793** on 2022-02-06
  - [checkov](https://www.checkov.io/) from 2.0.793 to **2.0.795** on 2022-02-06
  - [checkov](https://www.checkov.io/) from 2.0.795 to **2.0.812** on 2022-02-09
  - [checkov](https://www.checkov.io/) from 2.0.812 to **2.0.813** on 2022-02-09
  - [checkov](https://www.checkov.io/) from 2.0.813 to **2.0.817** on 2022-02-10
  - [checkov](https://www.checkov.io/) from 2.0.817 to **2.0.830** on 2022-02-13
  - [checkov](https://www.checkov.io/) from 2.0.830 to **2.0.833** on 2022-02-14
  - [checkov](https://www.checkov.io/) from 2.0.833 to **2.0.853** on 2022-02-16
  - [checkov](https://www.checkov.io/) from 2.0.853 to **2.0.866** on 2022-02-18
  - [checkov](https://www.checkov.io/) from 2.0.866 to **2.0.873** on 2022-02-18
  - [cspell](https://github.com/streetsidesoftware/cspell/tree/master/packages/cspell) from 5.18.0 to **5.18.3** on 2022-02-05
  - [cspell](https://github.com/streetsidesoftware/cspell/tree/master/packages/cspell) from 5.18.3 to **5.18.4** on 2022-02-09
  - [cspell](https://github.com/streetsidesoftware/cspell/tree/master/packages/cspell) from 5.18.4 to **5.18.5** on 2022-02-16
  - [eslint-plugin-jsonc](https://ota-meshi.github.io/eslint-plugin-jsonc/) from 2.1.0 to **2.2.1** on 2022-02-18
  - [eslint](https://eslint.org) from 8.8.0 to **8.9.0** on 2022-02-13
  - [golangci-lint](https://golangci-lint.run/) from 1.44.0 to **1.44.2** on 2022-02-18
  - [kics](https://www.kics.io) from 1.5.1 to **1.5.2** on 2022-02-18
  - [ktlint](https://ktlint.github.io) from 0.43.2 to **0.44.0** on 2022-02-16
  - [markdownlint](https://github.com/DavidAnson/markdownlint) from 0.30.0 to **0.31.0** on 2022-02-06
  - [markdownlint](https://github.com/DavidAnson/markdownlint) from 0.31.0 to **0.31.1** on 2022-02-09
  - [phpstan](https://phpstan.org/) from 1.4.5 to **1.4.6** on 2022-02-06
  - [protolint](https://github.com/yoheimuta/protolint) from 0.36.0 to **0.37.0** on 2022-02-13
  - [rubocop](https://rubocop.org/) from 1.25.0 to **1.25.1** on 2022-02-03
  - [snakemake](https://snakemake.readthedocs.io/en/stable/) from 6.15.1 to **6.15.2** on 2022-02-06
  - [snakemake](https://snakemake.readthedocs.io/en/stable/) from 6.15.2 to **6.15.3** on 2022-02-09
  - [snakemake](https://snakemake.readthedocs.io/en/stable/) from 6.15.3 to **6.15.4** on 2022-02-09
  - [snakemake](https://snakemake.readthedocs.io/en/stable/) from 6.15.4 to **6.15.5** on 2022-02-10
  - [sqlfluff](https://www.sqlfluff.com/) from 0.10.0 to **0.10.1** on 2022-02-18
  - [sqlfluff](https://www.sqlfluff.com/) from 0.9.4 to **0.10.0** on 2022-02-13
  - [stylelint](https://stylelint.io) from 14.3.0 to **14.4.0** on 2022-02-09
  - [stylelint](https://stylelint.io) from 14.4.0 to **14.5.0** on 2022-02-13
  - [stylelint](https://stylelint.io) from 14.5.0 to **14.5.1** on 2022-02-18
  - [terraform-fmt](https://www.terraform.io/docs/cli/commands/fmt.html) from 1.1.4 to **1.1.5** on 2022-02-03
  - [terraform-fmt](https://www.terraform.io/docs/cli/commands/fmt.html) from 1.1.5 to **1.1.6** on 2022-02-18
  - [terrascan](https://www.accurics.com/products/terrascan/) from 1.13.0 to **1.13.1** on 2022-02-13

## [v5.7.1] - 2022-02-02

- Linter updates:
  - temporary disable snakefmt to allow latest versions of black and sqlfluff
  - cspell: Update .cspell default config with `"version: "2.0", "noConfigSearch": true`
  - Use list_of_files mode to improve performances
    - markdown-link-check
    - standard
    - stylelint

- Fixes
  - Remove extraheader in git repo when using Azure Pipelines ([#1125](https://github.com/megalinter/megalinter/issues/1125))
  - Fix gitlab token error message ([#1228](https://github.com/megalinter/megalinter/issues/1228))

- Linter versions upgrades
  - [black](https://black.readthedocs.io/en/stable/) from 21.12 to **22.1.0** on 2022-02-02
  - [cfn-lint](https://github.com/martysweet/cfn-lint) from 0.57.0 to **0.58.0** on 2022-02-01
  - [checkov](https://www.checkov.io/) from 2.0.775 to **2.0.777** on 2022-01-31
  - [checkov](https://www.checkov.io/) from 2.0.777 to **2.0.778** on 2022-02-01
  - [checkov](https://www.checkov.io/) from 2.0.778 to **2.0.780** on 2022-02-02
  - [checkov](https://www.checkov.io/) from 2.0.780 to **2.0.782** on 2022-02-02
  - [cspell](https://github.com/streetsidesoftware/cspell/tree/master/packages/cspell) from 5.17.0 to **5.18.0** on 2022-01-31
  - [kics](https://www.kics.io) from 1.5.0 to **1.5.1** on 2022-02-02
  - [markdown-table-formatter](https://www.npmjs.com/package/markdown-table-formatter) from 1.2.0 to **1.3.0** on 2022-01-31
  - [phpstan](https://phpstan.org/) from 1.4.3 to **1.4.4** on 2022-02-01
  - [phpstan](https://phpstan.org/) from 1.4.4 to **1.4.5** on 2022-02-02
  - [snakemake](https://snakemake.readthedocs.io/en/stable/) from 6.13.1 to **6.15.1** on 2022-02-02
  - [sqlfluff](https://www.sqlfluff.com/) from 0.9.3 to **0.9.4** on 2022-02-02
  - [terragrunt](https://terragrunt.gruntwork.io) from 0.36.0 to **0.36.1** on 2022-02-01

## [v5.7.0] - 2022-01-30

- Core:
  - New reporter [**GITLAB_COMMENT_REPORTER**](https://megalinter.github.io/reporters/GitlabCommentReporter/) allowing to post MegaLinter results as comments on Gitlab merge requests
  - CI: Update test method to check that the number of errors is correctly calculated (+ fix linter test cases)

- Linter updates:
  - Add configuration file option for SQLFluff ([#1200](https://github.com/megalinter/megalinter/pull/1200))
  - secretlint: Use .gitignore as .secretlintignore if --secretlintignore is not defined and .secretlintignore not found ([#1207](https://github.com/megalinter/megalinter/issues/1207))
  - Update bash-exec documentation
  - Display correct number of errors in logs
    - actionlint
    - chktex
    - cpplint
    - htmlhint
    - perlcritic
    - sfdx-scanner
    - shellcheck
    - shfmt
  - Use list_of_files mode to improve performances
    - htmlhint
    - shellcheck
    - shfmt

- Fixes:
  - Fix v5 doc deployment when there is a new release ([#1190](https://github.com/megalinter/megalinter/issues/1190))
  - Fix issue when using `VALIDATE_ALL_CODEBASE: false` on Azure Pipelines by defining auth header in CI env variable GIT_AUTHORIZATION_BEARER ([#1125](https://github.com/megalinter/megalinter/issues/1125))
  - Fix tflint initialization so it uses configuration file when defined ([#1134](https://github.com/megalinter/megalinter/issues/1134))

- Linter versions upgrades
  - [bandit](https://bandit.readthedocs.io/en/latest/) from 1.7.1 to **1.7.2** on 2022-01-26
  - [checkov](https://www.checkov.io/) from 2.0.744 to **2.0.745** on 2022-01-23
  - [checkov](https://www.checkov.io/) from 2.0.745 to **2.0.746** on 2022-01-24
  - [checkov](https://www.checkov.io/) from 2.0.746 to **2.0.749** on 2022-01-24
  - [checkov](https://www.checkov.io/) from 2.0.749 to **2.0.754** on 2022-01-24
  - [checkov](https://www.checkov.io/) from 2.0.754 to **2.0.763** on 2022-01-26
  - [checkov](https://www.checkov.io/) from 2.0.763 to **2.0.769** on 2022-01-28
  - [checkov](https://www.checkov.io/) from 2.0.769 to **2.0.772** on 2022-01-29
  - [checkov](https://www.checkov.io/) from 2.0.772 to **2.0.775** on 2022-01-30
  - [checkstyle](https://checkstyle.sourceforge.io) from 9.2.1 to **9.3** on 2022-01-30
  - [coffeelint](http://www.coffeelint.org) from 5.2.3 to **5.2.4** on 2022-01-28
  - [cspell](https://github.com/streetsidesoftware/cspell/tree/master/packages/cspell) from 5.16.0 to **5.17.0** on 2022-01-28
  - [dotenv-linter](https://dotenv-linter.github.io/) from 3.1.1 to **3.2.0** on 2022-01-24
  - [eslint-plugin-jsonc](https://ota-meshi.github.io/eslint-plugin-jsonc/) from 2.0.0 to **2.1.0** on 2022-01-28
  - [eslint](https://eslint.org) from 8.7.0 to **8.8.0** on 2022-01-29
  - [golangci-lint](https://golangci-lint.run/) from 1.43.0 to **1.44.0** on 2022-01-26
  - [htmlhint](https://htmlhint.com/) from 1.1.0 to **1.1.1** on 2022-01-23
  - [htmlhint](https://htmlhint.com/) from 1.1.1 to **1.1.2** on 2022-01-28
  - [markdown-link-check](https://github.com/tcort/markdown-link-check) from 3.9.2 to **3.9.3** on 2022-01-29
  - [phpstan](https://phpstan.org/) from 1.4.2 to **1.4.3** on 2022-01-29
  - [rubocop](https://rubocop.org/) from 0.82.0 to **1.25.0** on 2022-01-29
  - [shfmt](https://github.com/mvdan/sh) from 3.2.1 to **3.5.0** on 2022-01-30
  - [shfmt](https://github.com/mvdan/sh) from 3.3.1 to **3.2.1** on 2022-01-30
  - [snakemake](https://snakemake.readthedocs.io/en/stable/) from 6.13.1 to **6.14.0** on 2022-01-28
  - [snakemake](https://snakemake.readthedocs.io/en/stable/) from 6.14.0 to **6.15.0** on 2022-01-29
  - [snakemake](https://snakemake.readthedocs.io/en/stable/) from 6.15.0 to **6.13.1** on 2022-01-30
  - [sqlfluff](https://www.sqlfluff.com/) from 0.9.1 to **0.9.3** on 2022-01-28
  - [stylelint](https://stylelint.io) from 14.2.0 to **14.3.0** on 2022-01-23
  - [swiftlint](https://github.com/realm/SwiftLint) from 0.46.0 to **0.46.2** on 2022-01-28
  - [tsqllint](https://github.com/tsqllint/tsqllint) from 1.14.0.0 to **1.14.3.0** on 2022-01-23

## [v5.6.0] - 2022-01-22

- Add linters licenses to online documentation
- Fix issue when config vars are both from ENV and from config file ([#1154](https://github.com/megalinter/megalinter/issues/1154))
- Fix issue of --files argument format when calling npm-groovy-lint ([#1176](https://github.com/megalinter/megalinter/issues/1176))
- Fix wrong status in reports when DISABLE_ERRORS is used
- Increase memory size for node.js-based linters ([#1149](https://github.com/megalinter/megalinter/pull/1149))
- Make python linters play nice with each other ([#1182](https://github.com/megalinter/megalinter/pull/1182))

- Linter versions upgrades
  - [coffeelint](http://www.coffeelint.org) from 5.2.2 to **5.2.3** on 2022-01-09
  - [phpstan](https://phpstan.org/) from 1.3.0 to **1.3.3** on 2022-01-09
  - [mypy](https://mypy.readthedocs.io/en/stable/) from 0.930 to **0.931** on 2022-01-09
  - [cspell](https://github.com/streetsidesoftware/cspell/tree/master/packages/cspell) from 5.14.0 to **5.15.1** on 2022-01-09
  - [checkov](https://www.checkov.io/) from 2.0.702 to **2.0.708** on 2022-01-09
  - [terraform-fmt](https://www.terraform.io/docs/cli/commands/fmt.html) from 1.1.2 to **1.1.3** on 2022-01-09
  - [terrascan](https://www.accurics.com/products/terrascan/) from 1.12.0 to **1.13.0** on 2022-01-09
  - [npm-groovy-lint](https://nvuillam.github.io/npm-groovy-lint/) from 9.3.0 to **9.3.2** on 2022-01-09
  - [sqlfluff](https://www.sqlfluff.com/) from 0.9.0 to **0.9.1** on 2022-01-09
  - [cfn-lint](https://github.com/martysweet/cfn-lint) from 0.56.3 to **0.56.4** on 2022-01-11
  - [npm-groovy-lint](https://nvuillam.github.io/npm-groovy-lint/) from 9.3.2 to **9.4.0** on 2022-01-11
  - [snakemake](https://snakemake.readthedocs.io/en/stable/) from 6.12.3 to **6.13.0** on 2022-01-11
  - [checkov](https://www.checkov.io/) from 2.0.708 to **2.0.709** on 2022-01-11
  - [scalafix](https://scalacenter.github.io/scalafix/) from 0.9.33 to **0.9.34** on 2022-01-12
  - [snakemake](https://snakemake.readthedocs.io/en/stable/) from 6.13.0 to **6.13.1** on 2022-01-12
  - [cspell](https://github.com/streetsidesoftware/cspell/tree/master/packages/cspell) from 5.15.1 to **5.15.2** on 2022-01-12
  - [checkov](https://www.checkov.io/) from 2.0.709 to **2.0.710** on 2022-01-12
  - [npm-groovy-lint](https://nvuillam.github.io/npm-groovy-lint/) from 9.4.0 to **9.4.1** on 2022-01-13
  - [checkov](https://www.checkov.io/) from 2.0.710 to **2.0.712** on 2022-01-13
  - [terragrunt](https://terragrunt.gruntwork.io) from 0.35.16 to **0.35.18** on 2022-01-13
  - [clj-kondo](https://github.com/borkdude/clj-kondo) from 2021.12.19 to **2022.01.13** on 2022-01-14
  - [clippy](https://github.com/rust-lang/rust-clippy) from 0.1.57 to **0.1.58** on 2022-01-14
  - [checkov](https://www.checkov.io/) from 2.0.712 to **2.0.717** on 2022-01-14
  - [phpstan](https://phpstan.org/) from 1.3.3 to **1.4.0** on 2022-01-15
  - [terragrunt](https://terragrunt.gruntwork.io) from 0.35.18 to **0.35.19** on 2022-01-15
  - [terragrunt](https://terragrunt.gruntwork.io) from 0.35.19 to **0.35.20** on 2022-01-15
  - [checkov](https://www.checkov.io/) from 2.0.717 to **2.0.718** on 2022-01-16
  - [eslint](https://eslint.org) from 8.6.0 to **8.7.0** on 2022-01-17
  - [checkov](https://www.checkov.io/) from 2.0.718 to **2.0.720** on 2022-01-17
  - [phpstan](https://phpstan.org/) from 1.4.0 to **1.4.1** on 2022-01-18
  - [checkov](https://www.checkov.io/) from 2.0.720 to **2.0.727** on 2022-01-18
  - [clj-kondo](https://github.com/borkdude/clj-kondo) from 2022.01.13 to **2022.01.15** on 2022-01-22
  - [cfn-lint](https://github.com/martysweet/cfn-lint) from 0.56.4 to **0.57.0** on 2022-01-22
  - [markdown-link-check](https://github.com/tcort/markdown-link-check) from 3.9.0 to **3.9.2** on 2022-01-22
  - [phpstan](https://phpstan.org/) from 1.4.1 to **1.4.2** on 2022-01-22
  - [protolint](https://github.com/yoheimuta/protolint) from 0.35.2 to **0.36.0** on 2022-01-22
  - [cspell](https://github.com/streetsidesoftware/cspell/tree/master/packages/cspell) from 5.15.2 to **5.16.0** on 2022-01-22
  - [swiftlint](https://github.com/realm/SwiftLint) from 0.45.1 to **0.46.0** on 2022-01-22
  - [checkov](https://www.checkov.io/) from 2.0.727 to **2.0.744** on 2022-01-22
  - [kics](https://www.kics.io) from 1.4.9 to **1.5.0** on 2022-01-22
  - [terraform-fmt](https://www.terraform.io/docs/cli/commands/fmt.html) from 1.1.3 to **1.1.4** on 2022-01-22
  - [terragrunt](https://terragrunt.gruntwork.io) from 0.35.20 to **0.36.0** on 2022-01-22

## [v5.5.0] - 2022-01-03

- Linter versions upgrades
  - [checkov](https://www.checkov.io/) from 2.0.680 to **2.0.681** on 2021-12-21
  - [stylelint](https://stylelint.io) from 14.1.0 to **14.2.0** on 2021-12-23
  - [mypy](https://mypy.readthedocs.io/en/stable/) from 0.920 to **0.930** on 2021-12-23
  - [checkov](https://www.checkov.io/) from 2.0.681 to **2.0.687** on 2021-12-23
  - [npm-groovy-lint](https://nvuillam.github.io/npm-groovy-lint/) from 9.1.0 to **9.2.0** on 2021-12-23
  - [checkov](https://www.checkov.io/) from 2.0.687 to **2.0.690** on 2021-12-23
  - [tflint](https://github.com/terraform-linters/tflint) from 0.34.0 to **0.34.1** on 2021-12-26
  - [clj-kondo](https://github.com/borkdude/clj-kondo) from 2021.06.18 to **2021.12.19** on 2021-12-29
  - [npm-groovy-lint](https://nvuillam.github.io/npm-groovy-lint/) from 9.2.0 to **9.3.0** on 2021-12-29
  - [checkstyle](https://checkstyle.sourceforge.io) from 9.2 to **9.2.1** on 2021-12-29
  - [cspell](https://github.com/streetsidesoftware/cspell/tree/master/packages/cspell) from 5.13.4 to **5.14.0** on 2021-12-29
  - [checkov](https://www.checkov.io/) from 2.0.690 to **2.0.695** on 2021-12-29
  - [phpstan](https://phpstan.org/) from 1.2.0 to **1.3.0** on 2021-12-29
  - [checkov](https://www.checkov.io/) from 2.0.695 to **2.0.701** on 2021-12-31
  - [htmlhint](https://htmlhint.com/) from 1.0.0 to **1.1.0** on 2022-01-01
  - [eslint](https://eslint.org) from 8.5.0 to **8.6.0** on 2022-01-01
  - [checkov](https://www.checkov.io/) from 2.0.701 to **2.0.702** on 2022-01-03

## [v5.4.0] - 2021-12-21

- Linter versions upgrades
  - [snakemake](https://snakemake.readthedocs.io/en/stable/) from 6.12.1 to **6.12.2** on 2021-12-09
  - [checkov](https://www.checkov.io/) from 2.0.636 to **2.0.639** on 2021-12-09
  - [checkov](https://www.checkov.io/) from 2.0.639 to **2.0.641** on 2021-12-09
  - [terraform-fmt](https://www.terraform.io/docs/cli/commands/fmt.html) from 1.0.11 to **1.1.0** on 2021-12-09
  - [snakemake](https://snakemake.readthedocs.io/en/stable/) from 6.12.2 to **6.12.3** on 2021-12-11
  - [checkov](https://www.checkov.io/) from 2.0.641 to **2.0.648** on 2021-12-11
  - [cspell](https://github.com/streetsidesoftware/cspell/tree/master/packages/cspell) from 5.13.2 to **5.13.3** on 2021-12-11
  - [terragrunt](https://terragrunt.gruntwork.io) from 0.35.13 to **0.35.14** on 2021-12-11
  - [checkov](https://www.checkov.io/) from 2.0.648 to **2.0.649** on 2021-12-12
  - [phpcs](https://github.com/squizlabs/PHP_CodeSniffer) from 3.6.1 to **3.6.2** on 2021-12-14
  - [sqlfluff](https://www.sqlfluff.com/) from 0.8.2 to **0.9.0** on 2021-12-14
  - [checkov](https://www.checkov.io/) from 2.0.649 to **2.0.659** on 2021-12-14
  - [tflint](https://github.com/terraform-linters/tflint) from 0.33.2 to **0.34.0** on 2021-12-14
  - [npm-groovy-lint](https://nvuillam.github.io/npm-groovy-lint/) from 9.0.0 to **9.1.0** on 2021-12-15
  - [powershell](https://github.com/PowerShell/PSScriptAnalyzer) from 7.2.0 to **7.2.1** on 2021-12-15
  - [checkov](https://www.checkov.io/) from 2.0.659 to **2.0.660** on 2021-12-15
  - [mypy](https://mypy.readthedocs.io/en/stable/) from 0.910 to **0.920** on 2021-12-16
  - [checkov](https://www.checkov.io/) from 2.0.660 to **2.0.662** on 2021-12-16
  - [checkov](https://www.checkov.io/) from 2.0.662 to **2.0.668** on 2021-12-17
  - [terraform-fmt](https://www.terraform.io/docs/cli/commands/fmt.html) from 1.1.0 to **1.1.1** on 2021-12-17
  - [eslint](https://eslint.org) from 8.4.1 to **8.5.0** on 2021-12-18
  - [checkov](https://www.checkov.io/) from 2.0.668 to **2.0.672** on 2021-12-18
  - [cspell](https://github.com/streetsidesoftware/cspell/tree/master/packages/cspell) from 5.13.3 to **5.13.4** on 2021-12-18
  - [terraform-fmt](https://www.terraform.io/docs/cli/commands/fmt.html) from 1.1.1 to **1.1.2** on 2021-12-18
  - [terragrunt](https://terragrunt.gruntwork.io) from 0.35.14 to **0.35.16** on 2021-12-18
  - [coffeelint](http://www.coffeelint.org) from 5.2.1 to **5.2.2** on 2021-12-21
  - [checkov](https://www.checkov.io/) from 2.0.672 to **2.0.680** on 2021-12-21
  - [kics](https://www.kics.io) from 1.4.8 to **1.4.9** on 2021-12-21

## [v5.3.0] - 2021-12-08

- Fix jscpd typo about `.venv` (#986)
- markdownlint: rename default config file from .markdown-lint.json to .markdownlint.json
- Deprecate `DEFAULT_BRANCH` setting (#948)
- Correct some broken links in `README` from "Mega-Linter" to "MegaLinter" (#1030)
- Docker run -- clean-up containers when exits (#1033)
- Add missing Bandit config file and rules path options (#679)
- Fix getting linter version of npm plugin. (#845)
- Improve runtime performances when using a flavor and defining `FLAVORS_SUGGESTION: false`
- Do not check for updated files when `APPLY_FIXES` is not active
- Fix CLI_LINT_MODE default value in doc (#1086)

- Linters
  - New linter `phplint` to speed-up linting of php files (#1031)
    - Fix `phplint` constraint to accept all future bugfix v3.0.x versions (PHP 7.4 support) (#1043)
  - `cpplint`: Use `cli_lint_mode: project` to improve performances

- Linter versions upgrades
  - [remark-lint](https://remark.js.org/) from 14.0.1 to **14.0.2** on 2021-11-19
  - [php](https://www.php.net) from 7.4.25 to **7.4.26** on 2021-11-19
  - [checkov](https://www.checkov.io/) from 2.0.587 to **2.0.588** on 2021-11-19
  - [markdownlint](https://github.com/DavidAnson/markdownlint) from 0.29.0 to **0.30.0** on 2021-11-21
  - [checkov](https://www.checkov.io/) from 2.0.588 to **2.0.591** on 2021-11-21
  - [terragrunt](https://terragrunt.gruntwork.io) from 0.35.10 to **0.35.12** on 2021-11-21
  - [eslint](https://eslint.org) from 8.2.0 to **8.3.0** on 2021-11-21
  - [checkov](https://www.checkov.io/) from 2.0.591 to **2.0.595** on 2021-11-21
  - [cfn-lint](https://github.com/martysweet/cfn-lint) from 0.56.1 to **0.56.2** on 2021-11-22
  - [sqlfluff](https://www.sqlfluff.com/) from 0.8.1 to **0.8.2** on 2021-11-22
  - [checkov](https://www.checkov.io/) from 2.0.595 to **2.0.597** on 2021-11-22
  - [htmlhint](https://htmlhint.com/) from 0.16.1 to **0.16.2** on 2021-11-24
  - [checkov](https://www.checkov.io/) from 2.0.597 to **2.0.600** on 2021-11-24
  - [htmlhint](https://htmlhint.com/) from 0.16.2 to **0.16.3** on 2021-11-25
  - [markdown-link-check](https://github.com/tcort/markdown-link-check) from 0.0.0 to **3.9.0** on 2021-11-25
  - [cspell](https://github.com/streetsidesoftware/cspell/tree/master/packages/cspell) from 5.13.0 to **5.13.1** on 2021-11-25
  - [checkov](https://www.checkov.io/) from 2.0.600 to **2.0.603** on 2021-11-25
  - [kics](https://www.kics.io) from 1.4.7 to **1.4.8** on 2021-11-25
  - [prettier](https://prettier.io/) from 2.4.1 to **2.5.0** on 2021-11-26
  - [pylint](https://www.pylint.org) from 2.11.1 to **2.12.1** on 2021-11-26
  - [snakemake](https://snakemake.readthedocs.io/en/stable/) from 6.10.0 to **6.11.0** on 2021-11-26
  - [checkov](https://www.checkov.io/) from 2.0.603 to **2.0.605** on 2021-11-26
  - [terragrunt](https://terragrunt.gruntwork.io) from 0.35.12 to **0.35.13** on 2021-11-26
  - [htmlhint](https://htmlhint.com/) from 0.16.3 to **1.0.0** on 2021-11-27
  - [scalafix](https://scalacenter.github.io/scalafix/) from 0.9.32 to **0.9.33** on 2021-11-27
  - [snakemake](https://snakemake.readthedocs.io/en/stable/) from 6.11.0 to **6.11.1** on 2021-11-27
  - [checkstyle](https://checkstyle.sourceforge.io) from 9.1 to **9.2** on 2021-11-29
  - [checkov](https://www.checkov.io/) from 2.0.605 to **2.0.606** on 2021-11-29
  - [snakemake](https://snakemake.readthedocs.io/en/stable/) from 6.11.1 to **6.12.1** on 2021-11-30
  - [swiftlint](https://github.com/realm/SwiftLint) from 0.45.0 to **0.45.1** on 2021-11-30
  - [checkov](https://www.checkov.io/) from 2.0.606 to **2.0.609** on 2021-11-30
  - [v8r](https://github.com/chris48s/v8r) from 0.6.1 to **0.7.0** on 2021-11-30
  - [v8r](https://github.com/chris48s/v8r) from 0.7.0 to **0.6.1** on 2021-12-01
  - [checkov](https://www.checkov.io/) from 2.0.614 to **2.0.616** on 2021-12-01
  - [checkov](https://www.checkov.io/) from 2.0.616 to **2.0.618** on 2021-12-01
  - [coffeelint](http://www.coffeelint.org) from 5.2.0 to **5.2.1** on 2021-12-02
  - [checkov](https://www.checkov.io/) from 2.0.618 to **2.0.621** on 2021-12-02
  - [ktlint](https://ktlint.github.io) from 0.40.0 to **0.43.2** on 2021-12-02
  - [clippy](https://github.com/rust-lang/rust-clippy) from 0.1.56 to **0.1.57** on 2021-12-03
  - [checkov](https://www.checkov.io/) from 2.0.621 to **2.0.625** on 2021-12-03
  - [cfn-lint](https://github.com/martysweet/cfn-lint) from 0.56.2 to **0.56.3** on 2021-12-04
  - [pylint](https://www.pylint.org) from 2.12.1 to **2.12.2** on 2021-12-04
  - [checkov](https://www.checkov.io/) from 2.0.625 to **2.0.626** on 2021-12-04
  - [eslint](https://eslint.org) from 8.3.0 to **8.4.0** on 2021-12-04
  - [prettier](https://prettier.io/) from 2.5.0 to **2.5.1** on 2021-12-05
  - [black](https://black.readthedocs.io/en/stable/) from 21.11 to **21.12** on 2021-12-06
  - [checkov](https://www.checkov.io/) from 2.0.626 to **2.0.628** on 2021-12-06
  - [checkov](https://www.checkov.io/) from 2.0.628 to **2.0.632** on 2021-12-07
  - [eslint](https://eslint.org) from 8.4.0 to **8.4.1** on 2021-12-07
  - [cspell](https://github.com/streetsidesoftware/cspell/tree/master/packages/cspell) from 5.13.1 to **5.13.2** on 2021-12-07
  - [checkov](https://www.checkov.io/) from 2.0.632 to **2.0.634** on 2021-12-07
  - [tflint](https://github.com/terraform-linters/tflint) from 0.33.1 to **0.33.2** on 2021-12-07
  - [checkov](https://www.checkov.io/) from 2.0.634 to **2.0.636** on 2021-12-08

## [v5.2.0] - 2021-11-18

- Fix release doc CI
- Add <utteranc.es> comments in online documentation
- Add link to MegaLinter documentation in console logs

- Linter versions upgrades
  - [actionlint](https://rhysd.github.io/actionlint/) from 1.6.7 to **1.6.8** on 2021-11-15
  - [checkov](https://www.checkov.io/) from 2.0.572 to **2.0.573** on 2021-11-15
  - [checkov](https://www.checkov.io/) from 2.0.573 to **2.0.574** on 2021-11-15
  - [cfn-lint](https://github.com/martysweet/cfn-lint) from 0.56.0 to **0.56.1** on 2021-11-17
  - [checkov](https://www.checkov.io/) from 2.0.574 to **2.0.580** on 2021-11-17
  - [black](https://black.readthedocs.io/en/stable/) from 21.10 to **21.11** on 2021-11-17
  - [cspell](https://github.com/streetsidesoftware/cspell/tree/master/packages/cspell) from 5.12.6 to **5.13.0** on 2021-11-17
  - [checkov](https://www.checkov.io/) from 2.0.580 to **2.0.582** on 2021-11-17
  - [checkov](https://www.checkov.io/) from 2.0.582 to **2.0.583** on 2021-11-18
  - [phpstan](https://phpstan.org/) from 1.1.2 to **1.2.0** on 2021-11-18
  - [checkov](https://www.checkov.io/) from 2.0.583 to **2.0.587** on 2021-11-18

## [v5.1.0] - 2021-11-15

- Fix config issue with IGNORE_GITIGNORED_FILES (#932)
- Bypass random CI issue with sql_tsqllint_test test version and test help
- New configuration **PRINT_ALL_FILES** (default: `true`). If set to `false`, console log only displays updated and error files, not all of them
- Update **black** configuration, that now uses a `pyproject.toml` file (#949)
- Allows `list_of_files` cli_lint_mode on Psalm linter to improve performance compare to `file` mode
- mega-linter-runner: Upgrade yeoman environment to allow spaces in path
- Documentation versioning with mike
- Accordingly, to official [PHPStan documentation](https://phpstan.org/user-guide/rule-levels), the TEMPLATES/phpstan.neon.dist config file set default level to zero.
- Downgrade dotnet from 6.0 to 5.0, to be compliant with tsqllint
- Allow GithubStatusReporter to work for other CI platforms
- Add license badge in linters documentation (All linters)
- Upgrade checkov install instructions to use alpine-oriented ones
- Fix wrong errors count displayed with PHPStan and Psalm linters (#985)
- Fix typo error in `.jscpd.json` config file (#986)
- Deprecate `DEFAULT_BRANCH`, and change its default from `master` to `HEAD` (#915)

- Linter versions upgrades
  - [cspell](https://github.com/streetsidesoftware/cspell/tree/master/packages/cspell) from 5.12.5 to **5.12.6** on 2021-11-04
  - [cfn-lint](https://github.com/martysweet/cfn-lint) from 0.55.0 to **0.56.0** on 2021-11-06
  - [coffeelint](http://www.coffeelint.org) from 5.1.0 to **5.1.1** on 2021-11-06
  - [jscpd](https://github.com/kucherenko/jscpd/tree/master/packages/jscpd) from 3.3.26 to **3.4.1** on 2021-11-06
  - [hadolint](https://github.com/hadolint/hadolint) from 2.7.0 to **2.8.0** on 2021-11-06
  - [eslint-plugin-jsonc](https://ota-meshi.github.io/eslint-plugin-jsonc/) from 1.7.0 to **2.0.0** on 2021-11-06
  - [phpstan](https://phpstan.org/) from 1.0.2 to **1.1.0** on 2021-11-06
  - [jscpd](https://github.com/kucherenko/jscpd/tree/master/packages/jscpd) from 3.4.1 to **3.4.2** on 2021-11-07
  - [shellcheck](https://github.com/koalaman/shellcheck) from 0.7.2 to **0.8.0** on 2021-11-07
  - [coffeelint](http://www.coffeelint.org) from 5.1.1 to **5.2.0** on 2021-11-07
  - [jscpd](https://github.com/kucherenko/jscpd/tree/master/packages/jscpd) from 3.4.2 to **3.3.26** on 2021-11-07
  - [hadolint](https://github.com/hadolint/hadolint) from 2.8.0 to **2.7.0** on 2021-11-07
  - [sqlfluff](https://www.sqlfluff.com/) from 0.7.1 to **0.8.0** on 2021-11-07
  - [sqlfluff](https://www.sqlfluff.com/) from 0.8.0 to **0.8.1** on 2021-11-08
  - [swiftlint](https://github.com/realm/SwiftLint) from 0.43.1 to **0.44.0** on 2021-11-08
  - [actionlint](https://rhysd.github.io/actionlint/) from 1.6.6 to **1.6.7** on 2021-11-08
  - [eslint](https://eslint.org) from 7.32.0 to **8.2.0** on 2021-11-08
  - [swiftlint](https://github.com/realm/SwiftLint) from 0.44.0 to **0.45.0** on 2021-11-08
  - [powershell](https://github.com/PowerShell/PSScriptAnalyzer) from 7.1.5 to **7.2.0** on 2021-11-08
  - [protolint](https://github.com/yoheimuta/protolint) from 0.35.1 to **0.35.2** on 2021-11-09
  - [isort](https://pycqa.github.io/isort/) from 5.10.0 to **5.10.1** on 2021-11-09
  - [phpstan](https://phpstan.org/) from 1.1.1 to **1.1.2** on 2021-11-09
  - [kics](https://www.kics.io) from 1.4.6 to **1.4.7** on 2021-11-11
  - [terraform-fmt](https://www.terraform.io/docs/cli/commands/fmt.html) from 1.0.10 to **1.0.11** on 2021-11-11
  - [terragrunt](https://terragrunt.gruntwork.io) from 0.35.6 to **0.35.8** on 2021-11-11
  - [htmlhint](https://htmlhint.com/) from 0.16.0 to **0.16.1** on 2021-11-12
  - [checkov](https://www.checkov.io/) from 2.0.524 to **2.0.566** on 2021-11-12
  - [terragrunt](https://terragrunt.gruntwork.io) from 0.35.8 to **0.35.9** on 2021-11-12
  - [bandit](https://bandit.readthedocs.io/en/latest/) from 1.7.0 to **1.7.1** on 2021-11-13
  - [scalafix](https://scalacenter.github.io/scalafix/) from 0.9.31 to **0.9.32** on 2021-11-13
  - [checkov](https://www.checkov.io/) from 2.0.566 to **2.0.569** on 2021-11-13
  - [terragrunt](https://terragrunt.gruntwork.io) from 0.35.9 to **0.35.10** on 2021-11-13
  - [checkov](https://www.checkov.io/) from 2.0.569 to **2.0.571** on 2021-11-14
  - [stylelint](https://stylelint.io) from 14.0.1 to **14.1.0** on 2021-11-14
  - [checkov](https://www.checkov.io/) from 2.0.571 to **2.0.572** on 2021-11-14

## [v5.0.7] - 2021-11-04

- Fix that upgrader removed all jobs after cancel_duplicates but the last (#925)

- Linter versions upgrades
  - [cfn-lint](https://github.com/martysweet/cfn-lint) from 0.54.4 to **0.55.0** on 2021-11-03
  - [phpstan](https://phpstan.org/) from 1.0.0 to **1.0.1** on 2021-11-03
  - [golangci-lint](https://golangci-lint.run/) from 1.42.1 to **1.43.0** on 2021-11-04
  - [phpstan](https://phpstan.org/) from 1.0.1 to **1.0.2** on 2021-11-04
  - [isort](https://pycqa.github.io/isort/) from 5.9.3 to **5.10.0** on 2021-11-04

## [v5.0.6] - 2021-11-03

- Use GH actions concurrency to cancel runs (#921)

## [v5.0.5] - 2021-11-02

- Fix `mega-linter-runner --install` template for Github Action Workflow
- Replace expression "abusive copy-paste" by "excessive copy-paste"

- Linter versions upgrades
  - [coffeelint](http://www.coffeelint.org) from 5.0.5 to **5.1.0** on 2021-11-02
  - [phpstan](https://phpstan.org/) from 0.12.99 to **1.0.0** on 2021-11-02
  - [black](https://black.readthedocs.io/en/stable/) from 21.9 to **21.10** on 2021-11-02
  - [cspell](https://github.com/streetsidesoftware/cspell/tree/master/packages/cspell) from 5.12.4 to **5.12.5** on 2021-11-02
  - [terragrunt](https://terragrunt.gruntwork.io) from 0.35.5 to **0.35.6** on 2021-11-02

## [v5.0.2] - 2021-10-31

- Quick build to fix stargazers badge regression (see issue #873) (#909)
- Improve Azure Pipeline template documentation (#908)
- Take in account  legacy docker images for total docker pull count (#910)
- Upgrade stale github action

- Linter versions upgrades
  - [cspell](https://github.com/streetsidesoftware/cspell/tree/master/packages/cspell) from 5.12.3 to **5.12.4** on 2021-10-31
  - [checkstyle](https://checkstyle.sourceforge.io) from 9.0.1 to **9.1** on 2021-10-31
  - [tflint](https://github.com/terraform-linters/tflint) from 0.33.0 to **0.33.1** on 2021-10-31

## [v5.0.1] - 2021-10-30

- Fix mega-linter-runner bug related to v5
- Fix online documentation

## [v5.0.0] - 2021-10-30

- Migration from github individual repo **nvuillam/mega-linter** to github organization repo **megalinter/megalinter**
- Migration from docker hub space **nvuillam** to space **megalinter**
  - Docker images are now **megalinter/megalinter** or **megalinter/megalinter-FLAVOR**
- Documentation is now hosted at <https://megalinter.github.io/>
- Tool to upgrade user repos configuration files using `npx mega-linter-runner --upgrade` (will upgrade references to nvuillam/mega-linter into megalinter/megalinter)
- Version management: Now mega-linter docker images, github action and mega-linter-runner versions are aligned
  - **latest** for latest official release
  - **beta** for current content of main branch
  - **alpha** for current content of alpha branch
  - docker image, github action and mega-linter-runner can still be called with exact version number
- Being more inclusive: rename `master` branch into `main`
- **IGNORE_GITIGNORED_FILES** parameter default to `true`

## [4.47.0] - 2021-10-30

- Upgrades
  - Base docker image python:3.9.6-alpine3.13 to python:3.9.7-alpine3.13
  - Automerge internal job pascalgn/automerge-action-0.14.2 to pascalgn/automerge-action-0.14.3
- Config reporter: Parse `.vscode/extensions.json` as json5 (with comments)
- Add eslint-plugin-jsx-a11y dependency
- Rename default PHPStan config file, from `phpstan.neon` to `phpstan.neon.dist` accordingly to [PHPStan resolution priority](https://phpstan.org/config-reference#config-file)
- Allows `list_of_files` cli_lint_mode on PHPSTAN linter to improve performance compare to `file` mode
- `phpstan` is now installed with `phive` rather than `composer` (reduces disk usage)
- Allows `list_of_files` cli_lint_mode on PHPCS linter to improve performance compare to `file` mode
- Allows `list_of_files` cli_lint_mode on EditorConfig-Checker linter to improve performance compare to `file` mode
- Fix internal CSS because of StyleLint new rule `selector-class-pattern`
- Fix ansible-lint version collection
- Message to recommend to upgrade to MegaLinter v5

- Linter versions upgrades
  - [cfn-lint](https://github.com/martysweet/cfn-lint) from 0.54.1 to **0.54.2** on 2021-09-23
  - [eslint-plugin-jsonc](https://ota-meshi.github.io/eslint-plugin-jsonc/) from 1.6.0 to **1.7.0** on 2021-09-23
  - [checkov](https://www.checkov.io/) from 2.0.430 to **2.0.436** on 2021-09-23
  - [coffeelint](http://www.coffeelint.org) from 5.0.3 to **5.0.4** on 2021-09-24
  - [checkov](https://www.checkov.io/) from 2.0.436 to **2.0.438** on 2021-09-24
  - [php](https://www.php.net) from 7.4.21 to **7.4.24** on 2021-09-24
  - [terragrunt](https://terragrunt.gruntwork.io) from 0.32.3 to **0.32.4** on 2021-09-24
  - [snakemake](https://snakemake.readthedocs.io/en/stable/) from 6.8.0 to **6.8.1** on 2021-09-25
  - [checkov](https://www.checkov.io/) from 2.0.438 to **2.0.441** on 2021-09-25
  - [secretlint](https://github.com/secretlint/secretlint) from 4.0.0 to **4.1.0** on 2021-09-25
  - [checkov](https://www.checkov.io/) from 2.0.441 to **2.0.442** on 2021-09-26
  - [checkov](https://www.checkov.io/) from 2.0.442 to **2.0.443** on 2021-09-27
  - [protolint](https://github.com/yoheimuta/protolint) from 0.32.0 to **0.35.1** on 2021-09-26
  - [protolint](https://github.com/yoheimuta/protolint) from 0.32.0 to **0.35.1** on 2021-09-27
  - [checkov](https://www.checkov.io/) from 2.0.443 to **2.0.446** on 2021-09-27
  - [cspell](https://github.com/streetsidesoftware/cspell/tree/master/packages/cspell) from 5.10.1 to **5.11.0** on 2021-09-29
  - [checkov](https://www.checkov.io/) from 2.0.446 to **2.0.448** on 2021-09-29
  - [npm-groovy-lint](https://nvuillam.github.io/npm-groovy-lint/) from 8.2.0 to **9.0.0** on 2021-09-30
  - [sfdx-scanner-apex](https://forcedotcom.github.io/sfdx-scanner/) from 2.11.0 to **2.12.0** on 2021-09-30
  - [sfdx-scanner-aura](https://forcedotcom.github.io/sfdx-scanner/) from 2.11.0 to **2.12.0** on 2021-09-30
  - [sfdx-scanner-lwc](https://forcedotcom.github.io/sfdx-scanner/) from 2.11.0 to **2.12.0** on 2021-09-30
  - [snakemake](https://snakemake.readthedocs.io/en/stable/) from 6.8.1 to **6.9.0** on 2021-09-30
  - [cspell](https://github.com/streetsidesoftware/cspell/tree/master/packages/cspell) from 5.11.0 to **5.11.1** on 2021-09-30
  - [checkov](https://www.checkov.io/) from 2.0.448 to **2.0.454** on 2021-09-30
  - [snakemake](https://snakemake.readthedocs.io/en/stable/) from 6.9.0 to **6.9.1** on 2021-09-30
  - [checkov](https://www.checkov.io/) from 2.0.454 to **2.0.461** on 2021-09-30
  - [checkstyle](https://checkstyle.sourceforge.io) from 9.0 to **9.0.1** on 2021-10-03
  - [luacheck](https://luacheck.readthedocs.io) from 0.23.0 to **0.25.0** on 2021-10-03
  - [checkov](https://www.checkov.io/) from 2.0.461 to **2.0.467** on 2021-10-03
  - [terraform-fmt](https://www.terraform.io/docs/cli/commands/fmt.html) from 1.0.7 to **1.0.8** on 2021-10-03
  - [terragrunt](https://terragrunt.gruntwork.io) from 0.32.4 to **0.34.0** on 2021-10-03
  - [sqlfluff](https://www.sqlfluff.com/) from 0.6.6 to **0.6.7** on 2021-10-05
  - [checkov](https://www.checkov.io/) from 2.0.467 to **2.0.469** on 2021-10-05
  - [markdownlint](https://github.com/DavidAnson/markdownlint) from 0.28.1 to **0.29.0** on 2021-10-06
  - [cspell](https://github.com/streetsidesoftware/cspell/tree/master/packages/cspell) from 5.11.1 to **5.12.0** on 2021-10-06
  - [sqlfluff](https://www.sqlfluff.com/) from 0.6.7 to **0.6.8** on 2021-10-06
  - [checkov](https://www.checkov.io/) from 2.0.469 to **2.0.475** on 2021-10-06
  - [cspell](https://github.com/streetsidesoftware/cspell/tree/master/packages/cspell) from 5.12.0 to **5.12.1** on 2021-10-06
  - [checkov](https://www.checkov.io/) from 2.0.475 to **2.0.476** on 2021-10-06
  - [cspell](https://github.com/streetsidesoftware/cspell/tree/master/packages/cspell) from 5.12.1 to **5.12.2** on 2021-10-07
  - [terragrunt](https://terragrunt.gruntwork.io) from 0.34.0 to **0.34.1** on 2021-10-07
  - [checkov](https://www.checkov.io/) from 2.0.476 to **2.0.477** on 2021-10-07
  - [terrascan](https://www.accurics.com/products/terrascan/) from 1.10.0 to **1.11.0** on 2021-10-07
  - [cspell](https://github.com/streetsidesoftware/cspell/tree/master/packages/cspell) from 5.12.2 to **5.12.3** on 2021-10-09
  - [checkov](https://www.checkov.io/) from 2.0.477 to **2.0.479** on 2021-10-09
  - [sqlfluff](https://www.sqlfluff.com/) from 0.6.8 to **0.6.9** on 2021-10-10
  - [checkov](https://www.checkov.io/) from 2.0.479 to **2.0.481** on 2021-10-10
  - [checkov](https://www.checkov.io/) from 2.0.481 to **2.0.482** on 2021-10-10
  - [phpcs](https://github.com/squizlabs/PHP_CodeSniffer) from 3.6.0 to **3.6.1** on 2021-10-12
  - [flake8](https://flake8.pycqa.org) from 3.9.2 to **4.0.1** on 2021-10-12
  - [checkov](https://www.checkov.io/) from 2.0.482 to **2.0.484** on 2021-10-12
  - [terragrunt](https://terragrunt.gruntwork.io) from 0.34.1 to **0.34.3** on 2021-10-12
  - [checkov](https://www.checkov.io/) from 2.0.484 to **2.0.485** on 2021-10-13
  - [powershell](https://github.com/PowerShell/PSScriptAnalyzer) from 7.1.4 to **7.1.5** on 2021-10-16
  - [sqlfluff](https://www.sqlfluff.com/) from 0.6.9 to **0.7.0** on 2021-10-16
  - [checkov](https://www.checkov.io/) from 2.0.485 to **2.0.491** on 2021-10-16
  - [terraform-fmt](https://www.terraform.io/docs/cli/commands/fmt.html) from 1.0.8 to **1.0.9** on 2021-10-16
  - [terragrunt](https://terragrunt.gruntwork.io) from 0.34.3 to **0.35.3** on 2021-10-16
  - [tflint](https://github.com/terraform-linters/tflint) from 0.32.1 to **0.33.0** on 2021-10-16
  - [checkov](https://www.checkov.io/) from 2.0.491 to **2.0.492** on 2021-10-17
  - [actionlint](https://rhysd.github.io/actionlint/) from 1.6.5 to **1.6.6** on 2021-10-17
  - [cfn-lint](https://github.com/martysweet/cfn-lint) from 0.54.2 to **0.54.3** on 2021-10-21
  - [coffeelint](http://www.coffeelint.org) from 5.0.4 to **5.0.5** on 2021-10-21
  - [snakefmt](https://github.com/snakemake/snakefmt) from 0.4.3 to **0.4.4** on 2021-10-21
  - [tekton-lint](https://github.com/IBM/tekton-lint) from 0.5.2 to **0.6.0** on 2021-10-21
  - [checkov](https://www.checkov.io/) from 2.0.492 to **2.0.497** on 2021-10-21
  - [terragrunt](https://terragrunt.gruntwork.io) from 0.35.3 to **0.35.4** on 2021-10-21
  - [stylelint](https://stylelint.io) from 13.13.1 to **14.0.0** on 2021-10-24
  - [clippy](https://github.com/rust-lang/rust-clippy) from 0.1.55 to **0.1.56** on 2021-10-24
  - [snakemake](https://snakemake.readthedocs.io/en/stable/) from 6.9.1 to **6.10.0** on 2021-10-24
  - [sqlfluff](https://www.sqlfluff.com/) from 0.7.0 to **0.7.1** on 2021-10-24
  - [checkov](https://www.checkov.io/) from 2.0.497 to **2.0.509** on 2021-10-24
  - [terrascan](https://www.accurics.com/products/terrascan/) from 1.11.0 to **1.12.0** on 2021-10-24
  - [checkov](https://www.checkov.io/) from 2.0.509 to **2.0.510** on 2021-10-25
  - [checkov](https://www.checkov.io/) from 2.0.510 to **2.0.516** on 2021-10-26
  - [stylelint](https://stylelint.io) from 14.0.0 to **14.0.1** on 2021-10-26
  - [checkov](https://www.checkov.io/) from 2.0.516 to **2.0.524** on 2021-10-26
  - [php](https://www.php.net) from 7.4.24 to **7.4.25** on 2021-10-27
  - [cfn-lint](https://github.com/martysweet/cfn-lint) from 0.54.3 to **0.54.4** on 2021-10-28
  - [htmlhint](https://htmlhint.com/) from 0.15.2 to **0.16.0** on 2021-10-29
  - [terraform-fmt](https://www.terraform.io/docs/cli/commands/fmt.html) from 1.0.9 to **1.0.10** on 2021-10-29
  - [terragrunt](https://terragrunt.gruntwork.io) from 0.35.4 to **0.35.5** on 2021-10-29

## [4.46.0] - 2021-09-21

- Add openssh apk for git repos using ssh
- Change default yamllint config file name from `.yaml-lint.yml` to `.yamllint.yml`
- Allow to disable console reporter using `CONSOLE_REPORTER: false`
- Override `cli_lint_mode` of linters using configuration : _LINTER_\_CLI_LINT_MODE
- Performances
  - Use list_of_files linting mode for yamllint , black and prettier
- Fixes
  - Add CONFIG_REPORTER in json schema
  - Fix Broken CI due to mega-linter test plugin

- Linter versions upgrades
  - [checkov](https://www.checkov.io/) from 2.0.396 to **2.0.399** on 2021-09-06
  - [golangci-lint](https://golangci-lint.run/) from 1.42.0 to **1.42.1** on 2021-09-07
  - [snakemake](https://snakemake.readthedocs.io/en/stable/) from 6.7.0 to **6.8.0** on 2021-09-07
  - [cfn-lint](https://github.com/martysweet/cfn-lint) from 0.53.1 to **0.54.1** on 2021-09-12
  - [prettier](https://prettier.io/) from 2.3.2 to **2.4.0** on 2021-09-12
  - [clippy](https://github.com/rust-lang/rust-clippy) from 0.1.54 to **0.1.55** on 2021-09-12
  - [sqlfluff](https://www.sqlfluff.com/) from 0.6.4 to **0.6.5** on 2021-09-12
  - [checkov](https://www.checkov.io/) from 2.0.399 to **2.0.407** on 2021-09-12
  - [terragrunt](https://terragrunt.gruntwork.io) from 0.31.8 to **0.31.10** on 2021-09-12
  - [tflint](https://github.com/terraform-linters/tflint) from 0.31.0 to **0.32.1** on 2021-09-12
  - [cspell](https://github.com/streetsidesoftware/cspell/tree/master/packages/cspell) from 5.9.0 to **5.9.1** on 2021-09-12
  - [phpstan](https://phpstan.org/) from 0.12.98 to **0.12.99** on 2021-09-15
  - [puppet-lint](http://puppet-lint.com/) from 2.5.0 to **2.5.2** on 2021-09-15
  - [black](https://black.readthedocs.io/en/stable/) from 21.8 to **21.9** on 2021-09-15
  - [checkov](https://www.checkov.io/) from 2.0.407 to **2.0.414** on 2021-09-15
  - [terragrunt](https://terragrunt.gruntwork.io) from 0.31.10 to **0.31.11** on 2021-09-15
  - [terragrunt](https://terragrunt.gruntwork.io) from 0.31.11 to **0.32.1** on 2021-09-15
  - [secretlint](https://github.com/secretlint/secretlint) from 3.3.0 to **4.0.0** on 2021-09-18
  - [htmlhint](https://htmlhint.com/) from 0.15.1 to **0.15.2** on 2021-09-18
  - [prettier](https://prettier.io/) from 2.4.0 to **2.4.1** on 2021-09-18
  - [pylint](https://www.pylint.org) from 2.10.2 to **2.11.1** on 2021-09-18
  - [scalafix](https://scalacenter.github.io/scalafix/) from 0.9.30 to **0.9.31** on 2021-09-18
  - [cspell](https://github.com/streetsidesoftware/cspell/tree/master/packages/cspell) from 5.9.1 to **5.10.1** on 2021-09-18
  - [checkov](https://www.checkov.io/) from 2.0.414 to **2.0.421** on 2021-09-18
  - [terraform-fmt](https://www.terraform.io/docs/cli/commands/fmt.html) from 1.0.6 to **1.0.7** on 2021-09-18
  - [terragrunt](https://terragrunt.gruntwork.io) from 0.32.1 to **0.32.2** on 2021-09-18
  - [checkov](https://www.checkov.io/) from 2.0.421 to **2.0.425** on 2021-09-19
  - [checkov](https://www.checkov.io/) from 2.0.425 to **2.0.426** on 2021-09-19
  - [checkov](https://www.checkov.io/) from 2.0.426 to **2.0.427** on 2021-09-20
  - [coffeelint](http://www.coffeelint.org) from 5.0.2 to **5.0.3** on 2021-09-21
  - [rstfmt](https://github.com/dzhu/rstfmt) from 0.0.9 to **0.0.10** on 2021-09-21
  - [sqlfluff](https://www.sqlfluff.com/) from 0.6.5 to **0.6.6** on 2021-09-21
  - [checkov](https://www.checkov.io/) from 2.0.427 to **2.0.428** on 2021-09-21
  - [checkov](https://www.checkov.io/) from 2.0.428 to **2.0.430** on 2021-09-21
  - [terragrunt](https://terragrunt.gruntwork.io) from 0.32.2 to **0.32.3** on 2021-09-21

## [4.45.0] - 2021-09-04

- New CONFIG_REPORTER to generate "ready to copy" folder containing default linter configurations and IDE extensions recommendations
- New JSON_REPORTER to generate an output json file in report folder
- Manage pre_commands and post_commands at linter level
  - Default commands defined at linter descriptor level
  - Overridable by user in linterName_PRE_COMMANDS and linterName_POST_COMMANDS in `.mega-linter.yml`
- Fix tflint config so no custom PRE_COMMAND is necessary
- Use dotnet installer to setup tsqllint. tsqllint is now part of the main MegaLinter flavor, but removed from JAVASCRIPT flavor
- Ignore linter_FILTER_REGEX_INCLUDE/linter_FILTER_REGEX_EXCLUDE for linters running on the whole project directory
- mega-linter-runner updates
  - New CLI argument `--json`, to get the full report as JSON in stdout last line
  - Fix mega-linter-runner --install when local folder path contain spaces
  - Upgrade mega-linter-runner dependencies (npm audit fix)
  - Better comments for generated .mega-linter.yml config file

- Linter versions upgrades
  - [markdown-table-formatter](https://www.npmjs.com/package/markdown-table-formatter) from 1.1.0 to **1.2.0** on 2021-08-20
  - [phpstan](https://phpstan.org/) from 0.12.94 to **0.12.95** on 2021-08-20
  - [pylint](https://www.pylint.org) from 2.9.6 to **2.10.1** on 2021-08-21
  - [sqlfluff](https://www.sqlfluff.com/) from 0.6.3 to **0.6.4** on 2021-08-21
  - [phpstan](https://phpstan.org/) from 0.12.95 to **0.12.96** on 2021-08-21
  - [pylint](https://www.pylint.org) from 2.10.1 to **2.10.2** on 2021-08-22
  - [cspell](https://github.com/streetsidesoftware/cspell/tree/master/packages/cspell) from 5.7.2 to **5.8.0** on 2021-08-22
  - [yamllint](https://yamllint.readthedocs.io/) from 1.26.2 to **1.26.3** on 2021-08-22
  - [eslint-plugin-jsonc](https://ota-meshi.github.io/eslint-plugin-jsonc/) from 1.5.0 to **1.6.0** on 2021-08-23
  - [checkov](https://www.checkov.io/) from 2.0.363 to **2.0.367** on 2021-08-23
  - [cspell](https://github.com/streetsidesoftware/cspell/tree/master/packages/cspell) from 5.8.0 to **5.8.1** on 2021-08-24
  - [terragrunt](https://terragrunt.gruntwork.io) from 0.31.5 to **0.31.6** on 2021-08-24
  - [hadolint](https://github.com/hadolint/hadolint) from 2.6.0 to **2.7.0** on 2021-08-28
  - [dotenv-linter](https://dotenv-linter.github.io/) from 3.1.0 to **3.1.1** on 2021-08-28
  - [cspell](https://github.com/streetsidesoftware/cspell/tree/master/packages/cspell) from 5.8.1 to **5.8.2** on 2021-08-28
  - [checkov](https://www.checkov.io/) from 2.0.367 to **2.0.376** on 2021-08-28
  - [terragrunt](https://terragrunt.gruntwork.io) from 0.31.6 to **0.31.7** on 2021-08-28
  - [terrascan](https://www.accurics.com/products/terrascan/) from 1.9.0 to **1.10.0** on 2021-08-28
  - [checkov](https://www.checkov.io/) from 2.0.376 to **2.0.377** on 2021-08-29
  - [cfn-lint](https://github.com/martysweet/cfn-lint) from 0.53.0 to **0.53.1** on 2021-08-31
  - [tsqllint](https://github.com/tsqllint/tsqllint) from 1.13.5.0 to **1.14.0.0** on 2021-08-31
  - [checkov](https://www.checkov.io/) from 2.0.377 to **2.0.380** on 2021-08-31
  - [terragrunt](https://terragrunt.gruntwork.io) from 0.31.7 to **0.31.8** on 2021-08-31
  - [checkstyle](https://checkstyle.sourceforge.io) from 8.45.1 to **9.0** on 2021-09-01
  - [cspell](https://github.com/streetsidesoftware/cspell/tree/master/packages/cspell) from 5.8.2 to **5.9.0** on 2021-09-01
  - [checkov](https://www.checkov.io/) from 2.0.380 to **2.0.387** on 2021-09-01
  - [phpstan](https://phpstan.org/) from 0.12.96 to **0.12.97** on 2021-09-02
  - [checkov](https://www.checkov.io/) from 2.0.387 to **2.0.392** on 2021-09-02
  - [checkov](https://www.checkov.io/) from 2.0.392 to **2.0.393** on 2021-09-02
  - [phpstan](https://phpstan.org/) from 0.12.97 to **0.12.98** on 2021-09-03
  - [checkov](https://www.checkov.io/) from 2.0.393 to **2.0.395** on 2021-09-03
  - [checkov](https://www.checkov.io/) from 2.0.395 to **2.0.396** on 2021-09-04
  - [black](https://black.readthedocs.io/en/stable/) from 20.8 to **21.8** on 2021-09-04
  - [snakefmt](https://github.com/snakemake/snakefmt) from 0.4.2 to **0.4.3** on 2021-09-04
  - [terraform-fmt](https://www.terraform.io/docs/cli/commands/fmt.html) from 1.0.5 to **1.0.6** on 2021-09-04

## [4.44.0] - 2021-08-19

- Upgrade tflint descriptor to use ghcr.io/terraform-linters/tflint docker image and initialize tflint
- Add page for flavors stats in online documentation
- Unable to list git ignored files when IGNORED_GITIGNORED_FILES: true ([#PR605](https://github.com/megalinter/megalinter/pull/605), by [David Bernard](https://github.com/davidB) with the contribution of [Tim Pansino](https://github.com/TimPansino))

- Linter versions upgrades
  - [powershell](https://github.com/PowerShell/PSScriptAnalyzer) from 7.1.3 to **7.1.4** on 2021-08-13
  - [checkov](https://www.checkov.io/) from 2.0.347 to **2.0.348** on 2021-08-13
  - [cspell](https://github.com/streetsidesoftware/cspell/tree/master/packages/cspell) from 5.6.6 to **5.6.7** on 2021-08-14
  - [terragrunt](https://terragrunt.gruntwork.io) from 0.31.3 to **0.31.4** on 2021-08-14
  - [tflint](https://github.com/terraform-linters/tflint) from 0.29.1 to **0.31.0** on 2021-08-14
  - [cspell](https://github.com/streetsidesoftware/cspell/tree/master/packages/cspell) from 5.6.7 to **5.7.1** on 2021-08-15
  - [eslint-plugin-jsonc](https://ota-meshi.github.io/eslint-plugin-jsonc/) from 1.4.0 to **1.5.0** on 2021-08-15
  - [checkov](https://www.checkov.io/) from 2.0.348 to **2.0.350** on 2021-08-15
  - [coffeelint](http://www.coffeelint.org) from 5.0.1 to **5.0.2** on 2021-08-17
  - [scalafix](https://scalacenter.github.io/scalafix/) from 0.9.29 to **0.9.30** on 2021-08-17
  - [cspell](https://github.com/streetsidesoftware/cspell/tree/master/packages/cspell) from 5.7.1 to **5.7.2** on 2021-08-17
  - [sqlfluff](https://www.sqlfluff.com/) from 0.6.2 to **0.6.3** on 2021-08-17
  - [checkov](https://www.checkov.io/) from 2.0.350 to **2.0.352** on 2021-08-17
  - [golangci-lint](https://golangci-lint.run/) from 1.41.1 to **1.42.0** on 2021-08-18
  - [checkov](https://www.checkov.io/) from 2.0.352 to **2.0.361** on 2021-08-18
  - [sfdx-scanner-apex](https://forcedotcom.github.io/sfdx-scanner/) from 2.10.1005 to **2.11.0** on 2021-08-19
  - [sfdx-scanner-aura](https://forcedotcom.github.io/sfdx-scanner/) from 2.10.1005 to **2.11.0** on 2021-08-19
  - [sfdx-scanner-lwc](https://forcedotcom.github.io/sfdx-scanner/) from 2.10.1005 to **2.11.0** on 2021-08-19
  - [checkov](https://www.checkov.io/) from 2.0.361 to **2.0.363** on 2021-08-19
  - [terraform-fmt](https://www.terraform.io/docs/cli/commands/fmt.html) from 1.0.4 to **1.0.5** on 2021-08-19
  - [terragrunt](https://terragrunt.gruntwork.io) from 0.31.4 to **0.31.5** on 2021-08-19

## [4.43.0] - 2021-08-12

- Add [secretlint](https://github.com/secretlint/secretlint) to check for credentials , secrets and passwords stored in linted repository

- Linter versions upgrades
  - [snakemake](https://snakemake.readthedocs.io/en/stable/) from 6.6.1 to **6.7.0** on 2021-08-12
  - [checkov](https://www.checkov.io/) from 2.0.344 to **2.0.346** on 2021-08-12
  - [checkov](https://www.checkov.io/) from 2.0.346 to **2.0.347** on 2021-08-12

## [4.42.0] - 2021-08-12

- Add [tsqllint](https://github.com/tsqllint/tsqllint) to lint [TSQL files](https://www.tsql.info/)
- Store docker pulls statistics history
- add `IGNORE_GENERATED_FILES` in json schema
- allow commonjs config file for eslint - [#629](https://github.com/megalinter/megalinter/pull/629), by [vitalitytv](https://github.com/vitaliytv)

- Linter versions upgrades
  - [checkov](https://www.checkov.io/) from 2.0.295 to **2.0.297** on 2021-07-25
  - [puppet-lint](http://puppet-lint.com/) from 2.4.2 to **2.5.0** on 2021-07-26
  - [checkov](https://www.checkov.io/) from 2.0.297 to **2.0.303** on 2021-07-26
  - [checkov](https://www.checkov.io/) from 2.0.303 to **2.0.307** on 2021-07-28
  - [v8r](https://github.com/chris48s/v8r) from 0.5.0 to **0.6.0** on 2021-07-29
  - [pylint](https://www.pylint.org) from 2.9.5 to **2.9.6** on 2021-07-29
  - [checkov](https://www.checkov.io/) from 2.0.307 to **2.0.313** on 2021-07-29
  - [isort](https://pycqa.github.io/isort/) from 5.9.2 to **5.9.3** on 2021-07-30
  - [clippy](https://github.com/rust-lang/rust-clippy) from 0.1.53 to **0.1.54** on 2021-07-30
  - [snakefmt](https://github.com/snakemake/snakefmt) from 0.4.1 to **0.4.2** on 2021-07-30
  - [checkov](https://www.checkov.io/) from 2.0.313 to **2.0.317** on 2021-07-30
  - [terragrunt](https://terragrunt.gruntwork.io) from 0.31.1 to **0.31.2** on 2021-07-30
  - [eslint](https://eslint.org) from 7.31.0 to **7.32.0** on 2021-07-31
  - [phpstan](https://phpstan.org/) from 0.12.93 to **0.12.94** on 2021-07-31
  - [checkov](https://www.checkov.io/) from 2.0.317 to **2.0.318** on 2021-07-31
  - [terragrunt](https://terragrunt.gruntwork.io) from 0.31.2 to **0.31.3** on 2021-07-31
  - [checkstyle](https://checkstyle.sourceforge.io) from 8.44 to **8.45** on 2021-08-01
  - [shfmt](https://github.com/mvdan/sh) from 3.3.0 to **3.3.1** on 2021-08-02
  - [checkov](https://www.checkov.io/) from 2.0.318 to **2.0.323** on 2021-08-02
  - [cfn-lint](https://github.com/martysweet/cfn-lint) from 0.52.0 to **0.53.0** on 2021-08-03
  - [checkov](https://www.checkov.io/) from 2.0.323 to **2.0.327** on 2021-08-03
  - [remark-lint](https://remark.js.org/) from 13.0.0 to **14.0.1** on 2021-08-04
  - [checkov](https://www.checkov.io/) from 2.0.327 to **2.0.330** on 2021-08-04
  - [yamllint](https://yamllint.readthedocs.io/) from 1.26.1 to **1.26.2** on 2021-08-04
  - [checkov](https://www.checkov.io/) from 2.0.330 to **2.0.334** on 2021-08-05
  - [terraform-fmt](https://www.terraform.io/docs/cli/commands/fmt.html) from 1.0.3 to **1.0.4** on 2021-08-05
  - [checkov](https://www.checkov.io/) from 2.0.334 to **2.0.336** on 2021-08-05
  - [sfdx-scanner-apex](https://forcedotcom.github.io/sfdx-scanner/) from 2.10.0 to **2.10.1005** on 2021-08-06
  - [sfdx-scanner-aura](https://forcedotcom.github.io/sfdx-scanner/) from 2.10.0 to **2.10.1005** on 2021-08-06
  - [sfdx-scanner-lwc](https://forcedotcom.github.io/sfdx-scanner/) from 2.10.0 to **2.10.1005** on 2021-08-06
  - [v8r](https://github.com/chris48s/v8r) from 0.6.0 to **0.6.1** on 2021-08-07
  - [checkov](https://www.checkov.io/) from 2.0.336 to **2.0.337** on 2021-08-07
  - [terrascan](https://www.accurics.com/products/terrascan/) from 1.8.1 to **1.9.0** on 2021-08-07
  - [checkov](https://www.checkov.io/) from 2.0.337 to **2.0.338** on 2021-08-08
  - [checkstyle](https://checkstyle.sourceforge.io) from 8.45 to **8.45.1** on 2021-08-09
  - [checkov](https://www.checkov.io/) from 2.0.338 to **2.0.340** on 2021-08-09
  - [checkov](https://www.checkov.io/) from 2.0.340 to **2.0.342** on 2021-08-10
  - [checkov](https://www.checkov.io/) from 2.0.342 to **2.0.344** on 2021-08-10

## [4.41.0] - 2021-07-25

- New config variable **IGNORE_GITIGNORED_FILES** (default: `false`). If set to `true`, MegaLinter will skips files ignored by git using `.gitignore` files
- New config variable **IGNORE_GENERATED_FILES** (default: `false`). If set to `true`, MegaLinter will skips files containing `@generated` marker and not containing `@not-generated` marker

- Linter versions upgrades
  - [sfdx-scanner-apex](https://forcedotcom.github.io/sfdx-scanner/) from 2.9.2 to **2.9.1** on 2021-07-14
  - [sfdx-scanner-aura](https://forcedotcom.github.io/sfdx-scanner/) from 2.9.2 to **2.9.1** on 2021-07-14
  - [sfdx-scanner-lwc](https://forcedotcom.github.io/sfdx-scanner/) from 2.9.2 to **2.9.1** on 2021-07-14
  - [checkov](https://www.checkov.io/) from 2.0.267 to **2.0.269** on 2021-07-14
  - [snakemake](https://snakemake.readthedocs.io/en/stable/) from 6.5.3 to **6.6.0** on 2021-07-17
  - [sqlfluff](https://www.sqlfluff.com/) from 0.6.0 to **0.6.1** on 2021-07-17
  - [checkov](https://www.checkov.io/) from 2.0.269 to **1.0.860** on 2021-07-17
  - [checkov](https://www.checkov.io/) from 1.0.860 to **2.0.276** on 2021-07-17
  - [eslint](https://eslint.org) from 7.30.0 to **7.31.0** on 2021-07-17
  - [checkov](https://www.checkov.io/) from 2.0.276 to **2.0.278** on 2021-07-18
  - [checkov](https://www.checkov.io/) from 2.0.278 to **2.0.279** on 2021-07-18
  - [checkov](https://www.checkov.io/) from 2.0.279 to **2.0.280** on 2021-07-18
  - [snakemake](https://snakemake.readthedocs.io/en/stable/) from 6.6.0 to **6.6.1** on 2021-07-20
  - [checkov](https://www.checkov.io/) from 2.0.280 to **2.0.283** on 2021-07-20
  - [terraform-fmt](https://www.terraform.io/docs/cli/commands/fmt.html) from 1.0.1 to **1.0.2** on 2021-07-20
  - [phpstan](https://phpstan.org/) from 0.12.92 to **0.12.93** on 2021-07-21
  - [pylint](https://www.pylint.org) from 2.9.3 to **2.9.4** on 2021-07-21
  - [checkov](https://www.checkov.io/) from 2.0.283 to **2.0.287** on 2021-07-21
  - [terragrunt](https://terragrunt.gruntwork.io) from 0.31.0 to **0.31.1** on 2021-07-21
  - [markdownlint](https://github.com/DavidAnson/markdownlint) from 0.27.1 to **0.28.1** on 2021-07-25
  - [pylint](https://www.pylint.org) from 2.9.4 to **2.9.5** on 2021-07-25
  - [sfdx-scanner-apex](https://forcedotcom.github.io/sfdx-scanner/) from 2.9.1 to **2.10.0** on 2021-07-25
  - [sfdx-scanner-aura](https://forcedotcom.github.io/sfdx-scanner/) from 2.9.1 to **2.10.0** on 2021-07-25
  - [sfdx-scanner-lwc](https://forcedotcom.github.io/sfdx-scanner/) from 2.9.1 to **2.10.0** on 2021-07-25
  - [sqlfluff](https://www.sqlfluff.com/) from 0.6.1 to **0.6.2** on 2021-07-25
  - [checkov](https://www.checkov.io/) from 2.0.287 to **2.0.295** on 2021-07-25
  - [terraform-fmt](https://www.terraform.io/docs/cli/commands/fmt.html) from 1.0.2 to **1.0.3** on 2021-07-25
  - [terrascan](https://www.accurics.com/products/terrascan/) from 1.8.0 to **1.8.1** on 2021-07-25
  - [xmllint](http://xmlsoft.org/xmllint.html) from 20910 to **20912** on 2021-07-25

## [4.40.0] - 2021-07-14

- Add [mypy](https://github.com/python/mypy) python linter
- mega-linter-runner: Add possibility to send the docker image to use, including from another registry than docker hub, with argument `--image`

- Linter versions upgrades
  - [phpstan](https://phpstan.org/) from 0.12.91 to **0.12.92** on 2021-07-10
  - [checkov](https://www.checkov.io/) from 2.0.259 to **2.0.261** on 2021-07-11
  - [checkov](https://www.checkov.io/) from 2.0.261 to **2.0.262** on 2021-07-11
  - [checkov](https://www.checkov.io/) from 2.0.262 to **2.0.263** on 2021-07-12
  - [checkov](https://www.checkov.io/) from 2.0.263 to **2.0.266** on 2021-07-13
  - [checkov](https://www.checkov.io/) from 2.0.266 to **2.0.267** on 2021-07-13

## [4.39.0] - 2021-07-14 [DELETED RELEASE BECAUSE NOT WORKING, USE 4.38.0 UNTIL 4.40.0 RELEASE]

- Add [mypy](https://github.com/python/mypy) python linter
- mega-linter-runner: Add possibility to send the docker image to use, including from another registry than docker hub, with argument `--image`

- Linter versions upgrades
  - [phpstan](https://phpstan.org/) from 0.12.91 to **0.12.92** on 2021-07-10
  - [checkov](https://www.checkov.io/) from 2.0.259 to **2.0.261** on 2021-07-11
  - [checkov](https://www.checkov.io/) from 2.0.261 to **2.0.262** on 2021-07-11
  - [checkov](https://www.checkov.io/) from 2.0.262 to **2.0.263** on 2021-07-12
  - [checkov](https://www.checkov.io/) from 2.0.263 to **2.0.266** on 2021-07-13
  - [checkov](https://www.checkov.io/) from 2.0.266 to **2.0.267** on 2021-07-13

## [4.38.0] - 2021-07-10

- New python linter: [bandit](https://github.com/PyCQA/bandit), added by [Tom Pansino](https://github.com/tpansino)
- Manage Github action versioning: Match MegaLinter docker image version

- Linter versions upgrades
  - [snakemake](https://snakemake.readthedocs.io/en/stable/) from 6.5.2 to **6.5.3** on 2021-07-07
  - [checkov](https://www.checkov.io/) from 2.0.251 to **2.0.253** on 2021-07-07
  - [php](https://www.php.net) from 7.4.19 to **7.4.21** on 2021-07-07
  - [sql-lint](https://github.com/joereynolds/sql-lint) from 0.0.18 to **0.0.19** on 2021-07-08
  - [checkov](https://www.checkov.io/) from 2.0.253 to **2.0.257** on 2021-07-08
  - [isort](https://pycqa.github.io/isort/) from 5.9.1 to **5.9.2** on 2021-07-10
  - [checkov](https://www.checkov.io/) from 2.0.257 to **2.0.259** on 2021-07-10

## [4.37.0] - 2021-07-05

- Downgrade npm to npm@latest-6 to avoid idealTree error when using npm install
- Use pip to install ansible & ansible-lint as alpine apk package ansible disappeared
- Add `--doc` argument to build.sh to generate doc only when requested (manually, or from CI job Auto-Update-Linters)
- Add rust in default installations as it is required for latest pip cryptography package

- Linter versions upgrades
  - [rstfmt](https://github.com/dzhu/rstfmt) from 0.0.0 to **0.0.9** on 2021-06-24
  - [sfdx-scanner-apex](https://forcedotcom.github.io/sfdx-scanner/) from 2.9.1 to **2.9.2** on 2021-06-24
  - [sfdx-scanner-aura](https://forcedotcom.github.io/sfdx-scanner/) from 2.9.1 to **2.9.2** on 2021-06-24
  - [sfdx-scanner-lwc](https://forcedotcom.github.io/sfdx-scanner/) from 2.9.1 to **2.9.2** on 2021-06-24
  - [snakemake](https://snakemake.readthedocs.io/en/stable/) from 6.4.1 to **6.5.0** on 2021-06-24
  - [terraform-fmt](https://www.terraform.io/docs/cli/commands/fmt.html) from Terraform.v1.0.0 to **1.0.0** on 2021-06-24
  - [terragrunt](https://terragrunt.gruntwork.io) from 0.30.7 to **0.31.0** on 2021-06-24
  - [snakemake](https://snakemake.readthedocs.io/en/stable/) from 6.5.0 to **6.5.1** on 2021-06-24
  - [terraform-fmt](https://www.terraform.io/docs/cli/commands/fmt.html) from 1.0.0 to **1.0.1** on 2021-06-24
  - [prettier](https://prettier.io/) from 2.3.1 to **2.3.2** on 2021-06-27
  - [checkstyle](https://checkstyle.sourceforge.io) from 8.43 to **8.44** on 2021-06-28
  - [checkov](https://www.checkov.io/) from 2.0.226 to **2.0.228** on 2021-06-28
  - [checkov](https://www.checkov.io/) from 2.0.228 to **2.0.229** on 2021-06-28
  - [checkov](https://www.checkov.io/) from 2.0.229 to **2.0.230** on 2021-06-28
  - [checkov](https://www.checkov.io/) from 2.0.230 to **2.0.232** on 2021-06-28
  - [cfn-lint](https://github.com/martysweet/cfn-lint) from 0.51.0 to **0.52.0** on 2021-07-05
  - [hadolint](https://github.com/hadolint/hadolint) from 2.5.0 to **2.6.0** on 2021-07-05
  - [eslint](https://eslint.org) from 7.29.0 to **7.30.0** on 2021-07-05
  - [eslint-plugin-jsonc](https://ota-meshi.github.io/eslint-plugin-jsonc/) from 1.3.1 to **1.4.0** on 2021-07-05
  - [phpstan](https://phpstan.org/) from 0.12.90 to **0.12.91** on 2021-07-05
  - [pylint](https://www.pylint.org) from 2.8.3 to **2.9.3** on 2021-07-05
  - [snakemake](https://snakemake.readthedocs.io/en/stable/) from 6.5.1 to **6.5.2** on 2021-07-05
  - [checkov](https://www.checkov.io/) from 2.0.232 to **2.0.250** on 2021-07-05
  - [terrascan](https://www.accurics.com/products/terrascan/) from 1.7.0 to **1.8.0** on 2021-07-05
  - [checkov](https://www.checkov.io/) from 2.0.250 to **2.0.251** on 2021-07-05

## [4.36.0] - 2021-06-22

- Fix Phive (php package manager) installation
- Fix dependency error with importlib_metadata before build

- Linter versions upgrades
  - [clj-kondo](https://github.com/borkdude/clj-kondo) from 2021.04.23 to **2021.06.18** on 2021-06-22
  - [cfn-lint](https://github.com/martysweet/cfn-lint) from 0.50.0 to **0.51.0** on 2021-06-22
  - [hadolint](https://github.com/hadolint/hadolint) from 2.4.1 to **2.5.0** on 2021-06-22
  - [dotenv-linter](https://dotenv-linter.github.io/) from 3.0.0 to **3.1.0** on 2021-06-22
  - [golangci-lint](https://golangci-lint.run/) from 1.40.1 to **1.41.1** on 2021-06-22
  - [npm-groovy-lint](https://nvuillam.github.io/npm-groovy-lint/) from 8.1.0 to **8.2.0** on 2021-06-22
  - [htmlhint](https://htmlhint.com/) from 0.14.2 to **0.15.1** on 2021-06-22
  - [eslint](https://eslint.org) from 7.28.0 to **7.29.0** on 2021-06-22
  - [eslint-plugin-jsonc](https://ota-meshi.github.io/eslint-plugin-jsonc/) from 1.2.1 to **1.3.1** on 2021-06-22
  - [phpstan](https://phpstan.org/) from 0.12.88 to **0.12.90** on 2021-06-22
  - [isort](https://pycqa.github.io/isort/) from 5.8.0 to **5.9.1** on 2021-06-22
  - [clippy](https://github.com/rust-lang/rust-clippy) from 0.1.52 to **0.1.53** on 2021-06-22
  - [snakefmt](https://github.com/snakemake/snakefmt) from 0.4.0 to **0.4.1** on 2021-06-22
  - [cspell](https://github.com/streetsidesoftware/cspell/tree/master/packages/cspell) from 5.6.0 to **5.6.6** on 2021-06-22
  - [sqlfluff](https://www.sqlfluff.com/) from 0.5.6 to **0.6.0** on 2021-06-22
  - [terraform-fmt](https://www.terraform.io/docs/cli/commands/fmt.html) from Terraform.v0.15.5 to **Terraform.v1.0.0** on 2021-06-22
  - [terragrunt](https://terragrunt.gruntwork.io) from 0.29.8 to **0.30.7** on 2021-06-22
  - [terrascan](https://www.accurics.com/products/terrascan/) from 1.6.0 to **1.7.0** on 2021-06-22
  - [tflint](https://github.com/terraform-linters/tflint) from 0.29.0 to **0.29.1** on 2021-06-22

## [4.35.0] - 2021-06-12

- Fix [#304](https://github.com/megalinter/megalinter/issues/304): Display error message when docker is not found when running mega-linter-runner
- Calculate sum of docker pulls for main page counter badge
- Check _RULES_PATH for active_only_if_file_found check ([#418](https://github.com/megalinter/megalinter/pull/418), by [Omeed Musavi](https://github.com/omusavi))
- Upgrade clj-kondo 2021.04.23-alpine
- Upgrade to python:3.9.5-alpine
- Partial fix [#481](https://github.com/megalinter/megalinter/issues/481): Allow applying fixes on push events ([PR487](https://github.com/megalinter/megalinter/pull/487) by [Vít Kučera](https://github.com/vkucera))
- Fix build.sh on windows
- Add trivy security check of all built MegaLinter docker images

- Linter versions upgrades
  - [terragrunt](https://terragrunt.gruntwork.io) from 0.29.2 to **0.29.3** on 2021-05-16
  - [shfmt](https://github.com/mvdan/sh) from 3.2.4 to **3.3.0** on 2021-05-18
  - [phpstan](https://phpstan.org/) from 0.12.87 to **0.12.88** on 2021-05-18
  - [cfn-lint](https://github.com/martysweet/cfn-lint) from 0.49.1 to **0.49.2** on 2021-05-19
  - [cpplint](https://github.com/cpplint/cpplint) from 1.5.4 to **1.5.5** on 2021-05-21
  - [scalafix](https://scalacenter.github.io/scalafix/) from 0.9.27 to **0.9.28** on 2021-05-21
  - [snakemake](https://snakemake.readthedocs.io/en/stable/) from 6.3.0 to **6.4.0** on 2021-05-21
  - [terraform-fmt](https://www.terraform.io/docs/cli/commands/fmt.html) from Terraform.v0.15.3 to **Terraform.v0.15.4** on 2021-05-21
  - [terragrunt](https://terragrunt.gruntwork.io) from 0.29.3 to **0.29.4** on 2021-05-21
  - [sfdx-scanner-apex](https://forcedotcom.github.io/sfdx-scanner/) from 2.8.0 to **2.9.1** on 2021-05-22
  - [sfdx-scanner-aura](https://forcedotcom.github.io/sfdx-scanner/) from 2.8.0 to **2.9.1** on 2021-05-22
  - [sfdx-scanner-lwc](https://forcedotcom.github.io/sfdx-scanner/) from 2.8.0 to **2.9.1** on 2021-05-22
  - [jscpd](https://github.com/kucherenko/jscpd/tree/master/packages/jscpd) from 3.3.25 to **3.3.26** on 2021-05-24
  - [eslint](https://eslint.org) from 7.26.0 to **7.27.0** on 2021-05-24
  - [clj-kondo](https://github.com/borkdude/clj-kondo) from 2021.02.13 to **2021.04.23** on 2021-05-24
  - [terragrunt](https://terragrunt.gruntwork.io) from 0.29.4 to **0.29.5** on 2021-05-24
  - [snakemake](https://snakemake.readthedocs.io/en/stable/) from 6.4.0 to **6.4.1** on 2021-05-28
  - [terragrunt](https://terragrunt.gruntwork.io) from 0.29.5 to **0.29.6** on 2021-05-28
  - [terragrunt](https://terragrunt.gruntwork.io) from 0.29.6 to **0.29.7** on 2021-05-29
  - [cspell](https://github.com/streetsidesoftware/cspell/tree/master/packages/cspell) from 4.1.3 to **5.5.2** on 2021-05-30
  - [checkstyle](https://checkstyle.sourceforge.io) from 8.42 to **8.43** on 2021-05-30
  - [scalafix](https://scalacenter.github.io/scalafix/) from 0.9.28 to **0.9.29** on 2021-05-30
  - [pylint](https://www.pylint.org) from 2.8.2 to **2.8.3** on 2021-06-01
  - [cfn-lint](https://github.com/martysweet/cfn-lint) from 0.49.2 to **0.50.0** on 2021-06-04
  - [terraform-fmt](https://www.terraform.io/docs/cli/commands/fmt.html) from Terraform.v0.15.4 to **Terraform.v0.15.5** on 2021-06-04
  - [terragrunt](https://terragrunt.gruntwork.io) from 0.29.7 to **0.29.8** on 2021-06-04
  - [eslint](https://eslint.org) from 7.27.0 to **7.28.0** on 2021-06-05
  - [prettier](https://prettier.io/) from 2.3.0 to **2.3.1** on 2021-06-07
  - [protolint](https://github.com/yoheimuta/protolint) from 0.31.0 to **0.32.0** on 2021-06-07
  - [cspell](https://github.com/streetsidesoftware/cspell/tree/master/packages/cspell) from 5.5.2 to **5.6.0** on 2021-06-07
  - [sql-lint](https://github.com/joereynolds/sql-lint) from 0.0.17 to **0.0.18** on 2021-06-07
  - [tflint](https://github.com/terraform-linters/tflint) from 0.28.1 to **0.29.0** on 2021-06-07

## [4.34.0] - 2021-04-30

- Fix bug in MegaLinter plugins installation (related to [#PR403](https://github.com/megalinter/megalinter/pull/403))

- Linter versions upgrades
  - [sqlfluff](https://www.sqlfluff.com/) from 0.5.3 to **0.5.5** on 2021-05-14
  - [hadolint](https://github.com/hadolint/hadolint) from 2.4.0 to **2.4.1** on 2021-05-15
  - [golangci-lint](https://golangci-lint.run/) from 1.40.0 to **1.40.1** on 2021-05-15
  - [sqlfluff](https://www.sqlfluff.com/) from 0.5.5 to **0.5.6** on 2021-05-15

## [4.33.0] - 2021-04-30

- Split Salesforce sfdx-scanner into pmd, eslint aura and eslint lwc

- Linter versions upgrades
  - [snakemake](https://snakemake.readthedocs.io/en/stable/) from 6.1.1 to **6.1.2** on 2021-04-20
  - [stylelint](https://stylelint.io) from 13.12.0 to **13.13.0** on 2021-04-25
  - [hadolint](https://github.com/hadolint/hadolint) from 2.2.0 to **2.3.0** on 2021-04-25
  - [eslint](https://eslint.org) from 7.24.0 to **7.25.0** on 2021-04-25
  - [pylint](https://www.pylint.org) from 2.7.4 to **2.8.0** on 2021-04-25
  - [snakemake](https://snakemake.readthedocs.io/en/stable/) from 6.1.2 to **6.2.1** on 2021-04-25
  - [terrascan](https://www.accurics.com/products/terrascan/) from 1.4.0 to **1.5.0** on 2021-04-25
  - [checkstyle](https://checkstyle.sourceforge.io) from 8.41.1 to **8.42** on 2021-04-25
  - [pylint](https://www.pylint.org) from 2.8.0 to **2.8.1** on 2021-04-25
  - [tflint](https://github.com/terraform-linters/tflint) from 0.27.0 to **0.28.0** on 2021-04-25
  - [pylint](https://www.pylint.org) from 2.8.1 to **2.8.2** on 2021-04-27
  - [cfn-lint](https://github.com/martysweet/cfn-lint) from 0.48.3 to **0.49.0** on 2021-04-28
  - [phpstan](https://phpstan.org/) from 0.12.84 to **0.12.85** on 2021-04-28
  - [terragrunt](https://terragrunt.gruntwork.io) from 0.28.21 to **0.29.0** on 2021-04-28
  - [snakemake](https://snakemake.readthedocs.io/en/stable/) from 6.2.1 to **6.3.0** on 2021-04-30
  - [terrascan](https://www.accurics.com/products/terrascan/) from 1.5.0 to **1.5.1** on 2021-04-30

## [4.32.0] - 2021-04-20

- Fix #376 : Link-title to license
- Add support from prettier as JSON formatter ([#421](https://github.com/megalinter/megalinter/pull/421), by [Omeed Musavi](https://github.com/omusavi)

- Linter versions upgrades
  - [phpstan](https://phpstan.org/) from 0.12.82 to **0.12.83** on 2021-04-03
  - [markdown-table-formatter](https://www.npmjs.com/package/markdown-table-formatter) from 1.0.4 to **1.1.0** on 2021-04-05
  - [tflint](https://github.com/terraform-linters/tflint) from 0.25.0 to **0.26.0** on 2021-04-05
  - [sqlfluff](https://www.sqlfluff.com/) from 0.4.1 to **0.5.0** on 2021-04-06
  - [cfn-lint](https://github.com/martysweet/cfn-lint) from 0.48.1 to **0.48.2** on 2021-04-07
  - [yamllint](https://yamllint.readthedocs.io/) from 1.26.0 to **1.26.1** on 2021-04-07
  - [snakemake](https://snakemake.readthedocs.io/en/stable/) from 6.1.0 to **6.1.1** on 2021-04-08
  - [terragrunt](https://terragrunt.gruntwork.io) from 0.28.16 to **0.28.19** on 2021-04-09
  - [phpcs](https://github.com/squizlabs/PHP_CodeSniffer) from 3.5.8 to **3.6.0** on 2021-04-09
  - [eslint](https://eslint.org) from 7.23.0 to **7.24.0** on 2021-04-10
  - [sqlfluff](https://www.sqlfluff.com/) from 0.5.0 to **0.5.1** on 2021-04-10
  - [protolint](https://github.com/yoheimuta/protolint) from 0.30.1 to **0.31.0** on 2021-04-11
  - [sqlfluff](https://www.sqlfluff.com/) from 0.5.1 to **0.5.2** on 2021-04-11
  - [sfdx-scanner](https://forcedotcom.github.io/sfdx-scanner/) from 2.7.0 to **2.8.0** on 2021-04-14
  - [terragrunt](https://terragrunt.gruntwork.io) from 0.28.19 to **0.28.21** on 2021-04-15
  - [cfn-lint](https://github.com/martysweet/cfn-lint) from 0.48.2 to **0.48.3** on 2021-04-17
  - [flake8](https://flake8.pycqa.org) from 3.9.0 to **3.9.1** on 2021-04-17
  - [tflint](https://github.com/terraform-linters/tflint) from 0.26.0 to **0.27.0** on 2021-04-19
  - [hadolint](https://github.com/hadolint/hadolint) from 2.1.0 to **2.2.0** on 2021-04-19
  - [phpstan](https://phpstan.org/) from 0.12.83 to **0.12.84** on 2021-04-19
  - [shellcheck](https://github.com/koalaman/shellcheck) from 0.7.1 to **0.7.2** on 2021-04-19

## [4.31.0] - 2021-04-03

- Keep license pre-formatted in docs
- Use Python virtual-environment in dev-dependencies shell example
- Fix #367 : Display editorconfig-checker version
- Fix #379 : New configuration FAIL_IF_MISSING_LINTER_IN_FLAVOR

- Linter versions upgrades
  - [flake8](https://flake8.pycqa.org) from 3.8.4 to **3.9.0** on 2021-03-15
  - [ktlint](https://ktlint.github.io) from 0.40.0 to **0.41.0** on 2021-03-21
  - [phpstan](https://phpstan.org/) from 0.12.81 to **0.12.82** on 2021-03-21
  - [isort](https://pycqa.github.io/isort/) from 5.7.0 to **5.8.0** on 2021-03-21
  - [sfdx-scanner](https://forcedotcom.github.io/sfdx-scanner/) from 2.6.0 to **2.7.0** on 2021-03-21
  - [sql-lint](https://github.com/joereynolds/sql-lint) from 0.0.15 to **0.0.16** on 2021-03-21
  - [swiftlint](https://github.com/realm/SwiftLint) from 0.43.0 to **0.43.1** on 2021-03-21
  - [editorconfig-checker](https://editorconfig-checker.github.io/) from 0.0.0 to **2.3.4** on 2021-03-22
  - [ktlint](https://ktlint.github.io) from 0.41.0 to **0.40.0** on 2021-03-22
  - [cfn-lint](https://github.com/martysweet/cfn-lint) from 0.47.2 to **0.48.1** on 2021-03-30
  - [coffeelint](http://www.coffeelint.org) from 4.1.3 to **4.1.4** on 2021-03-30
  - [hadolint](https://github.com/hadolint/hadolint) from 1.23.0 to **2.0.0** on 2021-03-30
  - [golangci-lint](https://golangci-lint.run/) from 1.38.0 to **1.39.0** on 2021-03-30
  - [checkstyle](https://checkstyle.sourceforge.io) from 8.41 to **8.41.1** on 2021-03-30
  - [eslint](https://eslint.org) from 7.22.0 to **7.23.0** on 2021-03-30
  - [kubeval](https://www.kubeval.com/) from 0.15.0 to **0.16.1** on 2021-03-30
  - [perlcritic](https://metacpan.org/pod/Perl::Critic) from 1.138 to **1.140** on 2021-03-30
  - [pylint](https://www.pylint.org) from 2.7.2 to **2.7.4** on 2021-03-30
  - [clippy](https://github.com/rust-lang/rust-clippy) from 0.0.212 to **0.1.51** on 2021-03-30
  - [scalafix](https://scalacenter.github.io/scalafix/) from 0.9.26 to **0.9.27** on 2021-03-30
  - [terragrunt](https://terragrunt.gruntwork.io) from 0.28.9 to **0.28.16** on 2021-03-30
  - [kubeval](https://www.kubeval.com/) from 0.16.0 to **0.16.1** on 2021-03-30
  - [pylint](https://www.pylint.org) from 2.7.3 to **2.7.4** on 2021-03-30
  - [editorconfig-checker](https://editorconfig-checker.github.io/) from 2.3.4 to **2.3.5** on 2021-03-31
  - [hadolint](https://github.com/hadolint/hadolint) from 2.0.0 to **2.1.0** on 2021-04-02
  - [snakemake](https://snakemake.readthedocs.io/en/stable/) from 6.0.5 to **6.1.0** on 2021-04-02

## [4.30.0] - 2021-03-14

- Fix #361 - Not respecting `*_DISABLE_ERRORS: false`
- New variable **FORMATTERS_DISABLE_ERRORS** to force all formatters to be blocking if errors are found
- Add *.svg in .jscpd (copy-paste detector) default ignore paths

- Linter versions upgrades
  - [cfn-lint](https://github.com/martysweet/cfn-lint) from 0.47.1 to **0.47.2** on 2021-03-13
  - [eslint](https://eslint.org) from 7.21.0 to **7.22.0** on 2021-03-13
  - [eslint-plugin-jsonc](https://ota-meshi.github.io/eslint-plugin-jsonc/) from 1.1.0 to **1.2.1** on 2021-03-14

## [4.29.0] - 2021-03-12

- Fix regex to list Salesforce errors
- Fix Updated Files Reporter when MegaLinter is not running on GitHub Action
- Fix #359 - invalid literal with _DISABLE_ERRORS_IF_LESS_THAN

- Linter versions upgrades
  - [clj-kondo](https://github.com/borkdude/clj-kondo) from 2021.01.20 to **2021.02.13** on 2021-03-01
  - [jscpd](https://github.com/kucherenko/jscpd/tree/master/packages/jscpd) from 3.3.24 to **3.3.25** on 2021-03-06
  - [hadolint](https://github.com/hadolint/hadolint) from 1.22.1 to **1.23.0** on 2021-03-06
  - [golangci-lint](https://golangci-lint.run/) from 1.37.1 to **1.38.0** on 2021-03-06
  - [markdownlint](https://github.com/DavidAnson/markdownlint) from 0.26.0 to **0.27.1** on 2021-03-06
  - [snakemake](https://snakemake.readthedocs.io/en/stable/) from 6.0.0 to **6.0.2** on 2021-03-06
  - [sqlfluff](https://www.sqlfluff.com/) from 0.4.0 to **0.4.1** on 2021-03-06
  - [swiftlint](https://github.com/realm/SwiftLint) from 0.42.0 to **0.43.0** on 2021-03-06
  - [terrascan](https://www.accurics.com/products/terrascan/) from 1.3.3 to **1.4.0** on 2021-03-06
  - [stylelint](https://stylelint.io) from 13.11.0 to **13.12.0** on 2021-03-06
  - [tflint](https://github.com/terraform-linters/tflint) from 0.24.1 to **0.25.0** on 2021-03-06
  - [shfmt](https://github.com/mvdan/sh) from 3.2.2 to **3.2.4** on 2021-03-10
  - [cfn-lint](https://github.com/martysweet/cfn-lint) from 0.46.0 to **0.47.0** on 2021-03-10
  - [git_diff](https://git-scm.com) from 2.30.1 to **2.30.2** on 2021-03-10
  - [phpstan](https://phpstan.org/) from 0.12.80 to **0.12.81** on 2021-03-10
  - [protolint](https://github.com/yoheimuta/protolint) from 0.29.0 to **0.30.1** on 2021-03-10
  - [snakefmt](https://github.com/snakemake/snakefmt) from 0.3.1 to **0.4.0** on 2021-03-10
  - [snakemake](https://snakemake.readthedocs.io/en/stable/) from 6.0.2 to **6.0.3** on 2021-03-10
  - [cfn-lint](https://github.com/martysweet/cfn-lint) from 0.47.0 to **0.47.1** on 2021-03-12
  - [powershell](https://github.com/PowerShell/PSScriptAnalyzer) from 7.1.2 to **7.1.3** on 2021-03-12
  - [snakemake](https://snakemake.readthedocs.io/en/stable/) from 6.0.3 to **6.0.5** on 2021-03-12
  - [terragrunt](https://terragrunt.gruntwork.io) from 0.28.6 to **0.28.9** on 2021-03-12

## [4.28.0] - 2021-03-01

- Feature: **<LINTER_NAME>_DISABLE_ERRORS_IF_LESS_THAN** : set linter status to warning if maximum allowed errors is not reached
- Add colors in logs

- Linter versions upgrades
  - [pylint](https://www.pylint.org) from 2.6.0 to **2.6.2** on 2021-02-16
  - [golangci-lint](https://golangci-lint.run/) from 1.36.0 to **1.37.0** on 2021-02-19
  - [phpstan](https://phpstan.org/) from 0.12.76 to **0.12.77** on 2021-02-19
  - [sfdx-scanner](https://forcedotcom.github.io/sfdx-scanner/) from 2.5.1 to **2.6.0** on 2021-02-19
  - [terragrunt](https://terragrunt.gruntwork.io) from 0.28.2 to **0.28.6** on 2021-02-19
  - [terrascan](https://www.accurics.com/products/terrascan/) from 1.3.2 to **1.3.3** on 2021-02-19
  - [stylelint](https://stylelint.io) from 13.10.0 to **13.11.0** on 2021-02-21
  - [golangci-lint](https://golangci-lint.run/) from 1.37.0 to **1.37.1** on 2021-02-21
  - [phpstan](https://phpstan.org/) from 0.12.77 to **0.12.78** on 2021-02-21
  - [pylint](https://www.pylint.org) from 2.6.2 to **2.7.0** on 2021-02-22
  - [cfn-lint](https://github.com/martysweet/cfn-lint) from 0.45.0 to **0.46.0** on 2021-02-24
  - [pylint](https://www.pylint.org) from 2.7.0 to **2.7.1** on 2021-02-24
  - [eslint-plugin-jsonc](https://ota-meshi.github.io/eslint-plugin-jsonc/) from 0.9.0 to **1.0.0** on 2021-02-25
  - [phpstan](https://phpstan.org/) from 0.12.78 to **0.12.79** on 2021-02-25
  - [protolint](https://github.com/yoheimuta/protolint) from 0.28.2 to **0.29.0** on 2021-02-25
  - [jscpd](https://github.com/kucherenko/jscpd/tree/master/packages/jscpd) from 3.3.23 to **3.3.24** on 2021-02-28
  - [eslint](https://eslint.org) from 7.20.0 to **7.21.0** on 2021-02-28
  - [scalafix](https://scalacenter.github.io/scalafix/) from 0.9.25 to **0.9.26** on 2021-02-28
  - [snakemake](https://snakemake.readthedocs.io/en/stable/) from 5.32.2 to **6.0.0** on 2021-02-28
  - [checkstyle](https://checkstyle.sourceforge.io) from 8.40 to **8.41** on 2021-03-01
  - [eslint-plugin-jsonc](https://ota-meshi.github.io/eslint-plugin-jsonc/) from 1.0.0 to **1.1.0** on 2021-03-01
  - [phpstan](https://phpstan.org/) from 0.12.79 to **0.12.80** on 2021-03-01
  - [pylint](https://www.pylint.org) from 2.7.1 to **2.7.2** on 2021-03-01
  - [clj-kondo](https://github.com/borkdude/clj-kondo) from 2021.01.20 to **2021.02.13** on 2021-03-01

## [4.27.0] - 2021-02-16

- Linters
  - Format YAML with prettier

- Core
  - Lint docker image using [Dockle](https://github.com/goodwithtech/dockle)

- Fixes
  - Fix ansible-lint test cases for new version
  - Update --help expected return code for shfmt ash formatter and revive go linter
  - Add --write to update files fixed by eslint
  - Pimp MegaLinter sources by adding newLines when missing (manually and from build.py) + fix logger initialization error + call python3 by default ([PR329](https://github.com/megalinter/megalinter/pull/329) by [Tom Klingenberg](https://github.com/ktomk))
  - Increase max line length to 500 in yaml-lint default configuration

- Linter versions upgrades
  - [ansible-lint](https://ansible-lint.readthedocs.io/en/latest/) from 4.2.0 to **5.0.0** on 2021-02-09
  - [bash-exec](https://tiswww.case.edu/php/chet/bash/bashtop.html) from 5.0.17 to **5.1.0** on 2021-02-09
  - [cfn-lint](https://github.com/martysweet/cfn-lint) from 0.44.6 to **0.44.7** on 2021-02-09
  - [hadolint](https://github.com/hadolint/hadolint) from 1.21.0 to **1.22.1** on 2021-02-09
  - [git_diff](https://git-scm.com) from 2.26.2 to **2.30.1** on 2021-02-09
  - [php](https://www.php.net) from 7.3.26 to **7.4.15** on 2021-02-09
  - [phpstan](https://phpstan.org/) from 0.12.71 to **0.12.74** on 2021-02-09
  - [protolint](https://github.com/yoheimuta/protolint) from 0.28.0 to **0.28.2** on 2021-02-09
  - [lintr](https://github.com/jimhester/lintr) from 2.0.1.9000 to **0.0.0** on 2021-02-09
  - [snakemake](https://snakemake.readthedocs.io/en/stable/) from 5.32.0 to **5.32.1** on 2021-02-09
  - [terragrunt](https://terragrunt.gruntwork.io) from 0.27.1 to **0.28.2** on 2021-02-09
  - [ansible-lint](https://ansible-lint.readthedocs.io/en/latest/) from 5.0.0 to **0.0.0** on 2021-02-09
  - [dotnet-format](https://github.com/dotnet/format) from 4.1.131201 to **5.0.211103** on 2021-02-12
  - [stylelint](https://stylelint.io) from 13.9.0 to **13.10.0** on 2021-02-12
  - [phpstan](https://phpstan.org/) from 0.12.74 to **0.12.75** on 2021-02-12
  - [powershell](https://github.com/PowerShell/PSScriptAnalyzer) from 7.0.4 to **7.1.2** on 2021-02-12
  - [snakemake](https://snakemake.readthedocs.io/en/stable/) from 5.32.1 to **5.32.2** on 2021-02-12
  - [coffeelint](http://www.coffeelint.org) from 4.1.2 to **4.1.3** on 2021-02-14
  - [eslint](https://eslint.org) from 7.19.0 to **7.20.0** on 2021-02-14
  - [phpstan](https://phpstan.org/) from 0.12.75 to **0.12.76** on 2021-02-14
  - [black](https://black.readthedocs.io/en/stable/) from 19.10 to **20.8** on 2021-02-15
  - [snakefmt](https://github.com/snakemake/snakefmt) from 0.2.6 to **0.3.0** on 2021-02-15
  - [sqlfluff](https://www.sqlfluff.com/) from 0.3.6 to **0.4.0** on 2021-02-15
  - [cfn-lint](https://github.com/martysweet/cfn-lint) from 0.44.7 to **0.45.0** on 2021-02-16
  - [snakefmt](https://github.com/snakemake/snakefmt) from 0.3.0 to **0.3.1** on 2021-02-16

## [4.26.2] - 2021-01-29

- Linter versions upgrades
  - [shfmt](https://github.com/mvdan/sh) from 3.2.1 to **3.2.2** on 2021-01-30
  - [yamllint](https://yamllint.readthedocs.io/) from 1.25.0 to **1.26.0** on 2021-01-30
  - [hadolint](https://github.com/hadolint/hadolint) from 1.20.0 to **1.21.0** on 2021-02-02
  - [checkstyle](https://checkstyle.sourceforge.io) from 8.39 to **8.40** on 2021-02-02
  - [eslint](https://eslint.org) from 7.18.0 to **7.19.0** on 2021-02-02
  - [phpstan](https://phpstan.org/) from 0.12.70 to **0.12.71** on 2021-02-02
  - [tflint](https://github.com/terraform-linters/tflint) from 0.23.1 to **0.24.1** on 2021-02-02
  - [cfn-lint](https://github.com/martysweet/cfn-lint) from 0.44.5 to **0.44.6** on 2021-02-03
  - [terrascan](https://www.accurics.com/products/terrascan/) from 1.3.1 to **1.3.2** on 2021-02-04

## [4.26.1] - 2021-01-29

- Fixes
  - Prevent `unexpected token` error using mega-linter-runner on old versions of node
  - [#293](https://github.com/megalinter/megalinter/issues/293) Fix CI for PR from forked repositories
  - [#295](https://github.com/megalinter/megalinter/issues/295) Fix crash when .cspell.json is not parseable (wrong JSON format)
  - [#311](https://github.com/megalinter/megalinter/issues/295) Add java in salesforce flavor descriptor because it is used by Apex PMD

- Linter versions upgrades
  - [phpstan](https://phpstan.org/) from 0.12.68 to **0.12.69** on 2021-01-24
  - [cfn-lint](https://github.com/martysweet/cfn-lint) from 0.44.4 to **0.44.5** on 2021-01-25
  - [golangci-lint](https://golangci-lint.run/) from 1.35.2 to **1.36.0** on 2021-01-27
  - [protolint](https://github.com/yoheimuta/protolint) from 0.27.0 to **0.28.0** on 2021-01-27
  - [hadolint](https://github.com/hadolint/hadolint) from 1.19.0 to **1.20.0** on 2021-01-28
  - [phpstan](https://phpstan.org/) from 0.12.69 to **0.12.70** on 2021-01-28
  - [clj-kondo](https://github.com/borkdude/clj-kondo) from 2020.09.09 to **2021.01.20** on 2021-01-28

## [4.26.0] - 2021-01-24

- Core architecture
  - Manage remote `mega-linter.yml` configuration files
  - New property **EXTENDS**, allowing to inherit from remote `mega-linter.yml` configuration files
  - Add docker-in-docker management (reuse running docker instance)
  - Allow to skip auto apply fixes with commit or PR if latest commit text contains `skip fix`
  - Provide new issue link to create a new flavor to improve performances

- Linters
  - Add [revive](https://github.com/mgechev/revive) GO linter
  - Add [SwiftLint](https://github.com/realm/SwiftLint) for Swift language
  - New MegaLinter flavor **swift**
  - Get correct version for eslint-plugin-jsonc

- Linter versions upgrades
  - [snakefmt](https://github.com/snakemake/snakefmt) from 0.2.5 to **0.2.6** on 2021-01-22
  - [terrascan](https://www.accurics.com/products/terrascan/) from 1.3.0 to **1.3.1** on 2021-01-22
  - [eslint-plugin-jsonc](https://ota-meshi.github.io/eslint-plugin-jsonc/) from 6.14.10 to **0.9.0** on 2021-01-24

## [4.25.0] - 2021-01-22

- Linters
  - Add SQL linter [sqlfluff](https://github.com/sqlfluff/sqlfluff)

- Fixes
  - [#269](https://github.com/megalinter/megalinter/issues/269) eslint: .eslintrc.yml is considered as found whereas it's not located in workspace root

- Linter versions upgrades
  - [stylelint](https://stylelint.io) from 13.8.0 to **13.9.0** on 2021-01-19
  - [markdown-table-formatter](https://www.npmjs.com/package/markdown-table-formatter) from 1.0.1 to **1.0.4** on 2021-01-19
  - [terrascan](https://www.accurics.com/products/terrascan/) from 1.2.0 to **1.3.0** on 2021-01-19
  - [cfn-lint](https://github.com/martysweet/cfn-lint) from 0.44.3 to **0.44.4** on 2021-01-19
  - [powershell](https://github.com/PowerShell/PSScriptAnalyzer) from 7.1.1 to **7.0.4** on 2021-01-19
  - [sfdx-scanner](https://forcedotcom.github.io/sfdx-scanner/) from 2.4.0 to **2.5.1** on 2021-01-21
  - [terragrunt](https://terragrunt.gruntwork.io) from 0.26.7 to **0.27.1** on 2021-01-22

## [4.24.1] - 2021-01-19

- mega-linter-runner --install
  - Create .jscpd.json file if copy-paste detection is activated
  - Display ending message

- Fixes
  - [#266](https://github.com/megalinter/megalinter/issues/266): shfmt error in python flavor, and reactivate BASH_SHFMT and DOCKERFILE_HADOLINT for own sources linting)

- Linter versions upgrades
  - [powershell](https://github.com/PowerShell/PSScriptAnalyzer) from 7.1.0 to **7.1.1** on 2021-01-15
  - [eslint](https://eslint.org) from 7.17.0 to **7.18.0** on 2021-01-16
  - [eslint-plugin-jsonc](https://ota-meshi.github.io/eslint-plugin-jsonc/) from 7.17.0 to **7.18.0** on 2021-01-16
  - [scalafix](https://scalacenter.github.io/scalafix/) from 0.9.24 to **0.9.25** on 2021-01-16
  - [snakemake](https://snakemake.readthedocs.io/en/stable/) from 5.31.1 to **5.32.0** on 2021-01-16
  - [protolint](https://github.com/yoheimuta/protolint) from 0.26.1 to **0.27.0** on 2021-01-18
  - [phpstan](https://phpstan.org/) from 0.12.67 to **0.12.68** on 2021-01-19

## [4.24.0] - 2021-01-14

- Linters
  - Add [markdown-table-formatter](https://github.com/nvuillam/markdown-table-formatter)
  - Fix python error when CSpell found no errors

- Linter versions upgrades
  - [v8r](https://github.com/chris48s/v8r) from 0.4.0 to **0.5.0** on 2021-01-14
  - [phpstan](https://phpstan.org/) from 0.12.66 to **0.12.67** on 2021-01-14
  - [psalm](https://psalm.dev) from 4.3.1 to **Psalm.4.x-dev@** on 2021-01-14

## [4.23.3] - 2021-01-14

- Fix `.cspell.json` file updater

- Linter versions upgrades
  - [v8r](https://github.com/chris48s/v8r) from 0.4.0 to **0.5.0** on 2021-01-14

## [4.23.2] - 2021-01-14

- mega-linter-runner --install:
  - Fix `.mega-linter.yml` DISABLE property when nothing in it
  - Add default `.cspell.json` if spelling mistakes detector is activated

## [4.23.1] - 2021-01-12

- Core
  - Refactor part of Linter & reporters to manage correctly logs when linter cli_lint_mode is `project` or `list_of_files`
    - Generate ConsoleLinter and Text reports based from Linter.files_lint_results instead of at each loop
    - When TAP Reporter active, switch linters with cli_lint_mode == "list_of_files" to "files"
    - Fix linter output when cli_lint_mode == "list_of_files"
  - Decrease number of Dockerfile steps

## [4.23.0] - 2021-01-12

- Core
  - If the linter is a formatter, errors are not considered as blocking errors by default

- Linters
  - Add **prettier** to format Javascript and Typescript. **standard** remains default
  - Add **remark-lint** to check and fix Markdown files. **markdownlint** remains default

- Linter versions upgrades
  - [golangci-lint](https://golangci-lint.run/) from 1.35.1 to **1.35.2** on 2021-01-11
    - [golangci-lint](https://golangci-lint.run/) from 1.35.0 to **1.35.1** on 2021-01-11
    - [golangci-lint](https://golangci-lint.run/) from 1.34.1 to **1.35.0** on 2021-01-08
  - [cfn-lint](https://github.com/martysweet/cfn-lint) from 0.44.2 to **0.44.3** on 2021-01-09
  - [tflint](https://github.com/terraform-linters/tflint) from 0.23.0 to **0.23.1** on 2021-01-10
  - [dotenv-linter](https://dotenv-linter.github.io/) from 2.2.1 to **3.0.0** on 2021-01-11
    - Update MegaLinter to call dotenv-linter v3 with `fix` and not `--fix` anymore
  - [phpstan](https://phpstan.org/) from 0.12.65 to **0.12.66** on 2021-01-11

## [4.22.1] - 2021-01-07

- Core
  - Improve `warning` status in logs
  - Remove timestamp at each log line

- Enhance integration with GitLab CI
  - Update configuration generator
  - Update core to clean logs when in GitLab CI context

## [4.22.0] - 2021-01-06

- Core
  - Allow user to configure custom scripts in `.mega-linter.yml` to run before and after linting, with variables `PRE_RUN` and `POST_RUN`
  - Fix wrong linter status bug
  - Enhance configuration variables performances
  - Rename XXX_FILE_NAME into XXX_CONFIG_FILE

- Linters
  - Add JSONC (json with comments) linting with eslint-plugin-jsonc

## [4.21.0] - 2021-01-03

- Linters
  - Add misspell spell checker
  - Allow to define cli_lint_errors_regex in descriptors to extract number of errors from linter output stdout
  - Call linters CLIs with list of files instead of once by file, to improve performances
    - eslint
    - markdownlint
    - pylint
    - flake8
    - isort

- Core
  - Implement architecture for MegaLinter plugins
  - Count number of errors in linter logs with regexes (`cli_lint_errors_count` and `cli_lint_errors_regex` in descriptor files)
  - Cleanup unused legacy from Super-Linter

- Reports
  - Better icons for Console, GitHub Comment and Text reporters: ✅ ❌

- Documentation
  - Add Install button for VsCode IDE extensions when available
  - Add Install button for JetBrains IDEs extensions when available
  - Add a new page **All linters** listing all linters and references to MegaLinter in their documentation
  - Add json-schema documentation generation and references

- CI
  - Use `quick build` and `TEST_KEYWORDS` in commit messages, to improve contributor experience

- Fixes
  - Upgrade .tflint default config to work with new tflint version

## [4.20.0] - 2020-12-28

- Flavors
  - Add **ci_light** flavor for only CI config files (Dockerfile,Jenkinsfile,JSON,YAML,XML)
  - Add **salesforce** flavor for Salesforce projects (DX or Metadata)
  - If all required linters are not in the current flavor, just skip them with a warning message

- Core
  - Add Json Schema for descriptors (allows validation and auto-completion from IDEs)
  - Add Json Schema for .mega-linter.yml configuration files

## [4.19.0] - 2020-12-27

- Installation
  - Add a yeoman generator in mega-linter-runner to initialize configuration in a repository: `npx mega-linter-runner --install`

- Linters
  - New linter v8r to validate json and yaml files with schemastore.org

## [4.18.0] - 2020-12-23

- Core
  - Do not suggest flavors when MegaLinter validates only the diff files (`VALIDATE_ALL_CODE_BASE: false`)
  - Fix ConsoleReporter active linters table content
  - Check if linter is able to fix before flagging it as a fixing linter during runtime

- Flavors
  - New flavor: **documentation**

- Reporters
  - Support GitHub Enterprise for GitHub Comment Reporter
  - Support GitHub Enterprise for GitHub Status Reporter

- Doc
  - Add docker pulls badge in flavors documentation
  - Generate list of references to MegaLinter

## [4.17.0] - 2020-12-18

- Core
  - Allow to use remote linters configuration files with LINTER_RULES_PATH
  - Add `.jekyll-cache` in the list of ignored folders by default
  - Arrange display of Flavor suggestions (text and order) in reporter logs
- Build
  - Dynamically generate (build.py) the list of flavors in github actions workflows
- Doc
  - Reorganize online documentation menus
- Linters
  - Add new linter git_diff to check for git conflicts markers
  - Fix rakudo installation
  - Fix phpstan installation

## [4.16.0] - 2020-12-14

- Flavored MegaLinters
  - Generate lightweight docker images to improve MegaLinter performances on some language based projects
  - During MegaLinter run, suggest user to use a flavor and write it in reporters
  - Update descriptor YML files to define flavours
  - Update build.py to create one Dockerfile by MegaLinter flavour & flavors documentation
  - New GHA workflows to build all flavoured MegaLinters when pushing in master

- Fixes
  - Output reporter problems as warnings
  - Do not make MegaLinter fail in case GitHubStatusReporter fails

- Doc
  - Rename "index" pages into more meaningful labels

## [4.15.0] - 2020-12-13

- Add Vue.js linting (eslint-plugin-vue added in dependencies)

- Configuration parameters changes:
  - Change config setting logic: `EXCLUDED_DIRECTORIES` is now replacing original directory list instead of extending it
  - Add config setting: `ADDITIONAL_EXCLUDED_DIRECTORIES` extends `EXCLUDED_DIRECTORIES` directory list
  - Add config setting: `&lt;LINTER_KEY&gt;_FILE_EXTENSIONS` to override corresponding value from linter descriptor file
  - Add config setting: `&lt;LINTER_KEY&gt;_FILE_NAMES_REGEX` to override corresponding value from linter descriptor file

- Descriptor yaml schema changes:
  - Rename `files_names_not_ends_with` to `file_names_not_ends_with`
  - Rename `files_names` to `files_names_regex` and change behavior to expect regular expressions in the list.
    They are applied using full match (i.e. the whole text should match the regular expression)

- Fix error message from Email Reporter when SMTP password is not set
- Fix automerge action yml (skip if secrets.PAT is not set)
- Improve caching of compiled regular expressions
- Override mkdocs theme to make analytics work

- CI
  - Auto update linters and documentation: Create update PR only if linter versions has been updated
  - Build and deploy docker images only when it is relevant (not in case of just documentation update for example)

## [4.14.2] - 2020-12-07

- Quick fix Github Comment Reporter
- Reorder linters for reports

## [4.14.1] - 2020-12-07

- Fixes
  - Fix python error when File.io does not respond, + harmonize reporter logs

## [4.14.0] - 2020-12-07

- Linters
  - Add Salesforce linter: sfdx-scanner

- Core architecture
  - Allow to call extra commands to build help content

## [4.13.0] - 2020-12-05

- Major updates in online documentation generation
  - Reorganize TOC
  - Generate individual pages from README sections and update their internal links targets
  - Open external links in a new browser tab

- New configuration parameters
  - Allow disabling printing alpaca image to console using PRINT_ALPACA config parameter
  - Support list of additional excluded directory basenames via EXCLUDED_DIRECTORIES configuration parameter

- New reporters:
  - Email reporter, to send mega-linter reports by mail if smtp server is configured
  - File.io reporter, to access reports with a file.io hyperlink

- Fixes
  - Fix markdown comments generator when build on Windows
  - Fix terrascan unit test case
  - Run some actions/steps only when PR is from same repository
  - Add comments in markdown generated by build.py
  - Fix boolean variables not taken in account in .mega-linter.yml config file

- Performance
  - Change way to install linters in Dockerfile (replace FROM ... COPY) by package or sh installation, to reduce the docker build steps from 93 to 87
    - shellcheck
    - editorconfig-checker
    - dotenv-linter
    - golangci-lint
    - kubeval

## [4.12.0] - 2020-11-29

- Performances
  - Update default workflow to get ride of has_updates action (replace by output `has_updated_files` from mega-linter github action)
  - Avoid duplicate runs in mega-linter.yml template and internal workflows, using [skip-duplicate-actions](https://github.com/fkirc/skip-duplicate-actions)
  - Give a proper name to each internal workflow
  - Fix issue about mkdirs failing

## [4.11.0] - 2020-11-29

- Manage parallel processing of linters to improve performances

## [4.10.1] - 2020-11-28

- Fallback to default behaviours instead of crashes when git not available

- mega-linter-runner
  - Allow to send env parameters to mega-linter-runner cli
  - Add examples in documentation
  - Publish mega-linter-runner beta version when pushing in master branch

## [4.10.0] - 2020-11-23

- Add link to linters rules index in documentation
- Remove ANSI color codes from log files
- Add performances by linter in console log
- New option **SHOW_ELAPSED_TIME** , allowing the number of seconds elapsed by linter in reports

- NPM package **MegaLinter runner**
  - runs MegaLinter locally, using .mega-linter.yml configuration (requires docker installed on your computer)
  - test cases added in CI

## [4.9.0] - 2020-11-23

- Core
  - Allow configuration to be defined in a `.mega-linter.yml` file

- Linters
  - Add Gherkin (Cucumber language) & gherkin-lint
  - Add RST linter : [rst-lint](https://github.com/twolfson/restructuredtext-lint)
  - Add RST linter : [rstcheck](https://github.com/myint/rstcheck)
  - Add RST formatter : [rstfmt](https://github.com/dzhu/rstfmt)
  - Activate formatting for BASH_SHFMT
  - Activate formatting for SNAKEMAKE_SNAKEFMT
  - JsCpd: remove copy-paste HTML folder when no abuse copy-paste has been found

- Logs
  - Store log files as artifacts during test cases
  - Add examples of success and failed linter logs in documentation
  - Remove `/tmp/lint` and `/github/workspace` from log files

- Documentation
  - Add list of supported IDE in each linter documentation
  - Generate GitHub card on linter doc when available
  - Store link preview info during build

## [4.8.0] - 2020-11-17

- New reporter: [Updated sources](https://megalinter.github.io/reporters/UpdatedSourcesReporter/)

## [4.7.1] - 2020-11-16

- Activate auto-fix for Groovy

## [4.7.0] - 2020-11-16

- Update markdown-link-check default config
- Add tip in documentation about .cspell.json generated by MegaLinter
- Remove /tmp/lint from logs
- Improve summary table for linters in project mode (all project linted in one call, not one file by one file)
- Add Reporters in documentation, with screenshots
- New MegaLinter variables to activate/deactivate/configure reporters

## [4.6.0] - 2020-11-13

- Automatic build of documentation with mkdocs-material
- Automatic deployment to [https://megalinter.github.io/](https://megalinter.github.io/)
- Add [markdown-link-check](https://github.com/tcort/markdown-link-check)

## [4.5.0] - 2020-11-11

- Add Visual Basic .NET language & dotnet-format
- Refactor removal of arguments for formatters (from custom class to Linter generic class)
- Perl: lint files with no extension containing Perl shebang
- Add automerge for PR issues from linter versions updates
- Fix ignored root files issue

## [4.4.0] - 2020-11-05

- Add Python [iSort](https://pycqa.github.io/isort/)
- Quick fix "PR Comment" reporter (orange light emoji)
- Refresh fork

## [4.3.2] - 2020-11-04

- Add spell checker **cspell**
- Add Github Action Workflow to automatically:
  - update linters dependencies
  - rebuild MegaLinter documentation
  - create a PR with updates

- Apply fixes performed by linters:
  - User configuration (APPLY_FIXES vars)
  - Descriptors configuration: cli_lint_fix_arg_name set on linter in YML when it can format and/or auto-fix issues
  - Provide fixed files info in reports
  - Test cases for all fixable file types: sample_project_fixes
  - Generate README linters table with column "Fix"
  - Provide fix capability in linters docs
  - Update Workflows YMLs to create PR or commit to apply fixes

- Core Archi:
  - All linters now have a name different than descriptor_id
  - replace calls from os.path.exists to os.path.isfile and os.path.isdir

- Other:
  - fix Phive install
  - Upgrade linter versions & help

## [4.0.0] - 2020-10-01

- Initial version<|MERGE_RESOLUTION|>--- conflicted
+++ resolved
@@ -7,6 +7,14 @@
 ## [Unreleased] (beta, main branch content)
 
 Note: Can be used with `megalinter/megalinter@beta` in your GitHub Action mega-linter.yml file, or with `megalinter/megalinter:beta` docker image
+
+- Linter versions upgrades
+<!-- linter-versions-end -->
+
+## [v5.9.0] - 2022-03-13
+
+- Linters
+  - New linter [**kubeconform**](https://github.com/yannh/kubeconform) to validate Kubernetes manifests with updated schemas
 
 - Core
   - Switch from JDK 8 to JDK 11
@@ -21,71 +29,65 @@
   - terrascan: call `terrascan init` as a pre-command
 
 - Linter versions upgrades
+  - [actionlint](https://rhysd.github.io/actionlint/) from 1.6.8 to **1.6.9** on 2022-02-25
+  - [actionlint](https://rhysd.github.io/actionlint/) from 1.6.9 to **1.6.10** on 2022-03-12
+  - [bandit](https://bandit.readthedocs.io/en/latest/) from 1.7.2 to **1.7.3** on 2022-02-28
+  - [bandit](https://bandit.readthedocs.io/en/latest/) from 1.7.3 to **1.7.4** on 2022-03-06
+  - [cfn-lint](https://github.com/martysweet/cfn-lint) from 0.58.0 to **0.58.1** on 2022-02-21
+  - [cfn-lint](https://github.com/martysweet/cfn-lint) from 0.58.1 to **0.58.2** on 2022-02-27
+  - [cfn-lint](https://github.com/martysweet/cfn-lint) from 0.58.2 to **0.58.3** on 2022-03-09
+  - [checkov](https://www.checkov.io/) from 2.0.873 to **2.0.885** on 2022-02-21
+  - [checkov](https://www.checkov.io/) from 2.0.885 to **2.0.901** on 2022-02-25
+  - [checkov](https://www.checkov.io/) from 2.0.901 to **2.0.902** on 2022-02-25
+  - [checkov](https://www.checkov.io/) from 2.0.902 to **2.0.903** on 2022-02-27
+  - [checkov](https://www.checkov.io/) from 2.0.903 to **2.0.906** on 2022-02-28
+  - [checkov](https://www.checkov.io/) from 2.0.906 to **2.0.914** on 2022-03-03
+  - [checkov](https://www.checkov.io/) from 2.0.914 to **2.0.917** on 2022-03-04
+  - [checkov](https://www.checkov.io/) from 2.0.917 to **2.0.918** on 2022-03-06
+  - [checkov](https://www.checkov.io/) from 2.0.918 to **2.0.923** on 2022-03-08
+  - [checkov](https://www.checkov.io/) from 2.0.923 to **2.0.924** on 2022-03-08
+  - [checkov](https://www.checkov.io/) from 2.0.924 to **2.0.927** on 2022-03-09
+  - [checkov](https://www.checkov.io/) from 2.0.927 to **2.0.931** on 2022-03-10
+  - [checkov](https://www.checkov.io/) from 2.0.931 to **2.0.935** on 2022-03-11
+  - [checkov](https://www.checkov.io/) from 2.0.935 to **2.0.938** on 2022-03-12
+  - [checkov](https://www.checkov.io/) from 2.0.938 to **2.0.939** on 2022-03-13
+  - [checkstyle](https://checkstyle.sourceforge.io) from 9.3 to **10.0** on 2022-03-03
+  - [clippy](https://github.com/rust-lang/rust-clippy) from 0.1.58 to **0.1.59** on 2022-02-25
+  - [clj-kondo](https://github.com/borkdude/clj-kondo) from 2022.01.15 to **2022.02.09** on 2022-02-21
   - [cpplint](https://github.com/cpplint/cpplint) from 1.5.5 to **1.6.0** on 2022-02-20
-  - [clj-kondo](https://github.com/borkdude/clj-kondo) from 2022.01.15 to **2022.02.09** on 2022-02-21
-  - [cfn-lint](https://github.com/martysweet/cfn-lint) from 0.58.0 to **0.58.1** on 2022-02-21
-  - [tsqllint](https://github.com/tsqllint/tsqllint) from 1.14.3.0 to **1.14.5.0** on 2022-02-21
-  - [checkov](https://www.checkov.io/) from 2.0.873 to **2.0.885** on 2022-02-21
-  - [actionlint](https://rhysd.github.io/actionlint/) from 1.6.8 to **1.6.9** on 2022-02-25
-  - [stylelint](https://stylelint.io) from 14.5.1 to **14.5.3** on 2022-02-25
+  - [cspell](https://github.com/streetsidesoftware/cspell/tree/master/packages/cspell) from 5.18.5 to **5.19.0** on 2022-03-13
+  - [eslint](https://eslint.org) from 8.10.0 to **8.11.0** on 2022-03-12
+  - [eslint](https://eslint.org) from 8.9.0 to **8.10.0** on 2022-02-27
+  - [kics](https://www.kics.io) from 1.5.2 to **1.5.3** on 2022-03-03
+  - [mypy](https://mypy.readthedocs.io/en/stable/) from 0.931 to **0.940** on 2022-03-12
+  - [phpstan](https://phpstan.org/) from 1.4.6 to **1.4.7** on 2022-03-03
+  - [phpstan](https://phpstan.org/) from 1.4.7 to **1.4.8** on 2022-03-06
+  - [phpstan](https://phpstan.org/) from 1.4.8 to **1.4.9** on 2022-03-11
+  - [protolint](https://github.com/yoheimuta/protolint) from 0.37.0 to **0.37.1** on 2022-02-27
   - [rst-lint](https://github.com/twolfson/restructuredtext-lint) from 1.3.2 to **1.4.0** on 2022-02-25
-  - [clippy](https://github.com/rust-lang/rust-clippy) from 0.1.58 to **0.1.59** on 2022-02-25
+  - [rubocop](https://rubocop.org/) from 1.25.1 to **1.26.0** on 2022-03-10
   - [sfdx-scanner-apex](https://forcedotcom.github.io/sfdx-scanner/) from 2.12.0 to **2.13.0** on 2022-02-25
   - [sfdx-scanner-aura](https://forcedotcom.github.io/sfdx-scanner/) from 2.12.0 to **2.13.0** on 2022-02-25
   - [sfdx-scanner-lwc](https://forcedotcom.github.io/sfdx-scanner/) from 2.12.0 to **2.13.0** on 2022-02-25
+  - [snakefmt](https://github.com/snakemake/snakefmt) from 0.4.4 to **0.6.0** on 2022-03-04
   - [snakemake](https://snakemake.readthedocs.io/en/stable/) from 6.15.5 to **7.0.0** on 2022-02-25
+  - [snakemake](https://snakemake.readthedocs.io/en/stable/) from 7.0.0 to **7.0.1** on 2022-02-27
+  - [snakemake](https://snakemake.readthedocs.io/en/stable/) from 7.0.1 to **7.0.3** on 2022-03-03
+  - [snakemake](https://snakemake.readthedocs.io/en/stable/) from 7.0.3 to **7.0.4** on 2022-03-04
+  - [snakemake](https://snakemake.readthedocs.io/en/stable/) from 7.0.4 to **7.1.0** on 2022-03-06
+  - [snakemake](https://snakemake.readthedocs.io/en/stable/) from 7.1.0 to **7.1.1** on 2022-03-08
+  - [snakemake](https://snakemake.readthedocs.io/en/stable/) from 7.1.1 to **7.2.0** on 2022-03-13
+  - [sqlfluff](https://www.sqlfluff.com/) from 0.10.1 to **0.11.0** on 2022-03-08
+  - [stylelint](https://stylelint.io) from 14.5.1 to **14.5.3** on 2022-02-25
   - [swiftlint](https://github.com/realm/SwiftLint) from 0.46.2 to **0.46.3** on 2022-02-25
-  - [checkov](https://www.checkov.io/) from 2.0.885 to **2.0.901** on 2022-02-25
+  - [swiftlint](https://github.com/realm/SwiftLint) from 0.46.3 to **0.46.4** on 2022-03-08
+  - [swiftlint](https://github.com/realm/SwiftLint) from 0.46.4 to **0.46.5** on 2022-03-09
+  - [terraform-fmt](https://www.terraform.io/docs/cli/commands/fmt.html) from 1.1.6 to **1.1.7** on 2022-03-04
+  - [terragrunt](https://terragrunt.gruntwork.io) from 0.36.1 to **0.36.2** on 2022-02-25
+  - [terragrunt](https://terragrunt.gruntwork.io) from 0.36.2 to **0.36.3** on 2022-03-04
   - [terrascan](https://www.accurics.com/products/terrascan/) from 1.13.1 to **1.13.2** on 2022-02-25
-  - [checkov](https://www.checkov.io/) from 2.0.901 to **2.0.902** on 2022-02-25
-  - [terragrunt](https://terragrunt.gruntwork.io) from 0.36.1 to **0.36.2** on 2022-02-25
-  - [cfn-lint](https://github.com/martysweet/cfn-lint) from 0.58.1 to **0.58.2** on 2022-02-27
-  - [eslint](https://eslint.org) from 8.9.0 to **8.10.0** on 2022-02-27
-  - [protolint](https://github.com/yoheimuta/protolint) from 0.37.0 to **0.37.1** on 2022-02-27
-  - [snakemake](https://snakemake.readthedocs.io/en/stable/) from 7.0.0 to **7.0.1** on 2022-02-27
-  - [checkov](https://www.checkov.io/) from 2.0.902 to **2.0.903** on 2022-02-27
-  - [bandit](https://bandit.readthedocs.io/en/latest/) from 1.7.2 to **1.7.3** on 2022-02-28
-  - [checkov](https://www.checkov.io/) from 2.0.903 to **2.0.906** on 2022-02-28
-  - [checkstyle](https://checkstyle.sourceforge.io) from 9.3 to **10.0** on 2022-03-03
-  - [phpstan](https://phpstan.org/) from 1.4.6 to **1.4.7** on 2022-03-03
-  - [snakemake](https://snakemake.readthedocs.io/en/stable/) from 7.0.1 to **7.0.3** on 2022-03-03
-  - [checkov](https://www.checkov.io/) from 2.0.906 to **2.0.914** on 2022-03-03
-  - [kics](https://www.kics.io) from 1.5.2 to **1.5.3** on 2022-03-03
-  - [snakemake](https://snakemake.readthedocs.io/en/stable/) from 7.0.3 to **7.0.4** on 2022-03-04
-  - [checkov](https://www.checkov.io/) from 2.0.914 to **2.0.917** on 2022-03-04
-  - [terraform-fmt](https://www.terraform.io/docs/cli/commands/fmt.html) from 1.1.6 to **1.1.7** on 2022-03-04
-  - [terragrunt](https://terragrunt.gruntwork.io) from 0.36.2 to **0.36.3** on 2022-03-04
-  - [snakefmt](https://github.com/snakemake/snakefmt) from 0.4.4 to **0.6.0** on 2022-03-04
-  - [phpstan](https://phpstan.org/) from 1.4.7 to **1.4.8** on 2022-03-06
-  - [bandit](https://bandit.readthedocs.io/en/latest/) from 1.7.3 to **1.7.4** on 2022-03-06
-  - [snakemake](https://snakemake.readthedocs.io/en/stable/) from 7.0.4 to **7.1.0** on 2022-03-06
-  - [checkov](https://www.checkov.io/) from 2.0.917 to **2.0.918** on 2022-03-06
-  - [snakemake](https://snakemake.readthedocs.io/en/stable/) from 7.1.0 to **7.1.1** on 2022-03-08
-  - [sqlfluff](https://www.sqlfluff.com/) from 0.10.1 to **0.11.0** on 2022-03-08
-  - [swiftlint](https://github.com/realm/SwiftLint) from 0.46.3 to **0.46.4** on 2022-03-08
-  - [checkov](https://www.checkov.io/) from 2.0.918 to **2.0.923** on 2022-03-08
-  - [checkov](https://www.checkov.io/) from 2.0.923 to **2.0.924** on 2022-03-08
-  - [cfn-lint](https://github.com/martysweet/cfn-lint) from 0.58.2 to **0.58.3** on 2022-03-09
-  - [swiftlint](https://github.com/realm/SwiftLint) from 0.46.4 to **0.46.5** on 2022-03-09
-  - [checkov](https://www.checkov.io/) from 2.0.924 to **2.0.927** on 2022-03-09
-  - [rubocop](https://rubocop.org/) from 1.25.1 to **1.26.0** on 2022-03-10
-  - [checkov](https://www.checkov.io/) from 2.0.927 to **2.0.931** on 2022-03-10
-  - [phpstan](https://phpstan.org/) from 1.4.8 to **1.4.9** on 2022-03-11
-  - [checkov](https://www.checkov.io/) from 2.0.931 to **2.0.935** on 2022-03-11
-  - [actionlint](https://rhysd.github.io/actionlint/) from 1.6.9 to **1.6.10** on 2022-03-12
-  - [eslint](https://eslint.org) from 8.10.0 to **8.11.0** on 2022-03-12
-  - [mypy](https://mypy.readthedocs.io/en/stable/) from 0.931 to **0.940** on 2022-03-12
-  - [checkov](https://www.checkov.io/) from 2.0.935 to **2.0.938** on 2022-03-12
+  - [tsqllint](https://github.com/tsqllint/tsqllint) from 1.14.3.0 to **1.14.5.0** on 2022-02-21
   - [xmllint](http://xmlsoft.org/xmllint.html) from 20912 to **20913** on 2022-03-12
-  - [cspell](https://github.com/streetsidesoftware/cspell/tree/master/packages/cspell) from 5.18.5 to **5.19.0** on 2022-03-13
-<<<<<<< HEAD
-  - [snakemake](https://snakemake.readthedocs.io/en/stable/) from 7.1.1 to **7.2.0** on 2022-03-13
-  - [checkov](https://www.checkov.io/) from 2.0.938 to **2.0.939** on 2022-03-13
-=======
->>>>>>> b109f6a7
-<!-- linter-versions-end -->
-
-- New linter `kubeconform` to validate Kubernetes manifests with updated schemas
 
 ## [v5.8.0] - 2022-02-18
 
